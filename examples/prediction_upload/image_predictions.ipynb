--- conflicted
+++ resolved
@@ -564,15 +564,9 @@
             "    \"media_attributes\": {},\n",
             "    \"metadata\": [],\n",
             "    \"metadata_fields\": [],\n",
-<<<<<<< HEAD
-            "    \"row_data\": \"https://raw.githubusercontent.com/Labelbox/labelbox-python/master/examples/assets/2560px-Kitano_Street_Kobe01s5s4110.jpg\",\n",
-            "    \"uid\": \"clddakvq40ph107z26i0uambt\",\n",
-            "    \"updated_at\": \"2023-01-26 16:10:47+00:00\"\n",
-=======
             "    \"row_data\": \"https://storage.googleapis.com/labelbox-datasets/image_sample_data/2560px-Kitano_Street_Kobe01s5s4110.jpeg\",\n",
             "    \"uid\": \"cldvu0iew12rs07v50oys1y4o\",\n",
             "    \"updated_at\": \"2023-02-08 15:34:40+00:00\"\n",
->>>>>>> c64df2d6
             "}>\n"
           ]
         }
