{
  "nbformat": 4,
  "nbformat_minor": 0,
  "metadata": {},
  "cells": [
    {
      "metadata": {},
      "source": [
        "<td>\n",
        "   <a target=\"_blank\" href=\"https://labelbox.com\" ><img src=\"https://labelbox.com/blog/content/images/2021/02/logo-v4.svg\" width=256/></a>\n",
        "</td>"
      ],
      "cell_type": "markdown"
    },
    {
      "metadata": {},
      "source": [
        "<td>\n",
        "<a href=\"https://colab.research.google.com/github/Labelbox/labelbox-python/blob/master/examples/annotation_import/pdf.ipynb\" target=\"_blank\"><img\n",
        "src=\"https://colab.research.google.com/assets/colab-badge.svg\" alt=\"Open In Colab\"></a>\n",
        "</td>\n",
        "\n",
        "<td>\n",
        "<a href=\"https://github.com/Labelbox/labelbox-python/tree/master/examples/annotation_import/pdf.ipynb\" target=\"_blank\"><img\n",
        "src=\"https://img.shields.io/badge/GitHub-100000?logo=github&logoColor=white\" alt=\"GitHub\"></a>\n",
        "</td>"
      ],
      "cell_type": "markdown"
    },
    {
      "metadata": {},
      "source": [
        "# PDF Annotation Import"
      ],
      "cell_type": "markdown"
    },
    {
      "metadata": {},
      "source": [
        "* Notes:\n",
        "    * Wait until the import job is complete before opening the Editor to make sure all annotations are imported properly."
      ],
      "cell_type": "markdown"
    },
    {
      "metadata": {},
      "source": [
        "!pip install -q 'labelbox[data]'"
      ],
      "cell_type": "code",
      "outputs": [],
      "execution_count": null
    },
    {
      "metadata": {},
      "source": [
        "# Imports"
      ],
      "cell_type": "markdown"
    },
    {
      "metadata": {},
      "source": [
        "import labelbox as lb\n",
        "import labelbox.types as lb_types\n",
        "import uuid\n",
        "from uuid import uuid4\n",
        "import json"
      ],
      "cell_type": "code",
      "outputs": [],
      "execution_count": null
    },
    {
      "metadata": {},
      "source": [
        "# API Key and Client\n",
        "Provide a valid api key below in order to properly connect to the Labelbox Client."
      ],
      "cell_type": "markdown"
    },
    {
      "metadata": {},
      "source": [
        "# Add your api key\n",
        "API_KEY = None\n",
        "client = lb.Client(api_key=API_KEY)"
      ],
      "cell_type": "code",
      "outputs": [],
      "execution_count": null
    },
    {
      "metadata": {},
      "source": [
        "---- \n",
        "### Steps\n",
        "1. Make sure project is setup\n",
        "2. Collect annotations\n",
        "3. Upload"
      ],
      "cell_type": "markdown"
    },
    {
      "metadata": {},
      "source": [
        "### Step 1: Project setup"
      ],
      "cell_type": "markdown"
    },
    {
      "metadata": {},
      "source": [
        "First, we create an ontology with all the possible tools and classifications supported for PDF. The official list of supported annotations to import can be found here:\n",
        "- [Model-Assisted Labeling](https://docs.labelbox.com/docs/model-assisted-labeling) (annotations/labels are not submitted)\n",
        "- [PDF Annotations](https://docs.labelbox.com/docs/document-annotations)"
      ],
      "cell_type": "markdown"
    },
    {
      "metadata": {},
      "source": [
        "tool_name = \"super\"\n",
        "ontology_builder = lb.OntologyBuilder(\n",
        "  tools=[ \n",
<<<<<<< HEAD
        "    Tool( # Entity tool given the name \"NER\"\n",
        "      tool=Tool.Type.NER, \n",
        "      name= tool_name),\n",
        "    Tool( # Relationship tool given the name \"relationship\"\n",
        "      tool=Tool.Type.RELATIONSHIP, \n",
        "      name=\"relationship\")]\n",
=======
        "    lb.Tool( # Entity tool given the name \"NER\"\n",
        "      tool=lb.Tool.Type.NER, \n",
        "      name= tool_name)]\n",
>>>>>>> c07047c6
        "    )"
      ],
      "cell_type": "code",
      "outputs": [],
      "execution_count": null
    },
    {
      "metadata": {},
      "source": [
        "ontology = client.create_ontology(\"pdf-entity-import-ontology\", ontology_builder.asdict())"
      ],
      "cell_type": "code",
      "outputs": [],
      "execution_count": null
    },
    {
      "metadata": {},
      "source": [
        "# Create Labelbox project\n",
        "mal_project = client.create_project(name=\"pdf_entity_import\", media_type=lb.MediaType.Document)\n",
        "\n",
        "# Create one Labelbox dataset\n",
        "dataset = client.create_dataset(name=\"pdf_entity_import_dataset\")\n",
        "\n",
        "# Grab an example pdf and create a Labelbox data row\n",
        "asset = [\n",
        "  {\n",
        "    \"row_data\": {\n",
        "      \"pdf_url\": \"https://storage.googleapis.com/labelbox-datasets/arxiv-pdf/data/99-word-token-pdfs/0801.3483.pdf\",\n",
        "      \"text_layer_url\": \"https://storage.googleapis.com/labelbox-datasets/arxiv-pdf/data/99-word-token-pdfs/0801.3483-lb-textlayer.json\"\n",
        "    }\n",
        "  }\n",
        "]\n",
        "\n",
        "task = dataset.create_data_rows(asset)\n",
        "task.wait_till_done()\n",
        "print(task.errors)\n"
      ],
      "cell_type": "code",
      "outputs": [
        {
          "name": "stderr",
          "output_type": "stream",
          "text": [
            "WARNING:labelbox.client:Default createProject behavior will soon be adjusted to prefer batch projects. Pass in `queue_mode` parameter explicitly to opt-out for the time being.\n"
          ]
        },
        {
          "name": "stdout",
          "output_type": "stream",
          "text": [
            "None\n"
          ]
        }
      ],
      "execution_count": null
    },
    {
      "metadata": {},
      "source": [
        "\n",
        "data_row_id = next(dataset.data_rows())\n",
        "# Connect your ontology and editor to your MAL project\n",
        "mal_project.setup_editor(ontology) \n",
        "# Connect your dataset to your MAL project\n",
        "batch = mal_project.create_batch('test-batch_' + str(uuid4()), [data_row_id] , 5)"
      ],
      "cell_type": "code",
      "outputs": [],
      "execution_count": null
    },
    {
      "metadata": {},
      "source": [
        "### Step 2: create entity annotation"
      ],
      "cell_type": "markdown"
    },
    {
      "metadata": {},
      "source": [
        "ANNOTATION = {\n",
        "    \"name\" : tool_name,\n",
        "    \"dataRow\": {\"id\": data_row_id.uid},\n",
        "    \"textSelections\": [\n",
        "        {\n",
        "            \"tokenIds\": [\n",
        "                \"521f705e-b276-4ac7-8e5b-2e38e037f80f\", # superconductivity\n",
        "            ],\n",
        "            \"groupId\": \"ed53dd86-ef39-4634-9505-ee0eebedef44\",\n",
        "            \"page\": 1,\n",
        "        }\n",
        "    ],\n",
        "}"
      ],
      "cell_type": "code",
      "outputs": [],
      "execution_count": null
    },
    {
      "metadata": {},
      "source": [
        "### Step 3 upload annotations"
      ],
      "cell_type": "markdown"
    },
    {
      "metadata": {},
      "source": [
        "task = lb.MALPredictionImport.create_from_objects(client, mal_project.uid, str(uuid.uuid4()), [ANNOTATION])"
      ],
      "cell_type": "code",
      "outputs": [],
      "execution_count": null
    },
    {
      "metadata": {},
      "source": [
        "task.wait_until_done()"
      ],
      "cell_type": "code",
      "outputs": [],
      "execution_count": null
    },
    {
      "metadata": {},
      "source": [
        "print(task.errors)\n",
        "print(task.statuses)"
      ],
      "cell_type": "code",
      "outputs": [
        {
          "name": "stdout",
          "output_type": "stream",
          "text": [
            "[]\n",
            "[{'uuid': 'dffe7d75-1c61-4dcd-a0d4-804438cf540b', 'dataRow': {'id': 'clb5cdf1c6u0a077d87kffy28'}, 'status': 'SUCCESS'}]\n"
          ]
        }
      ],
      "execution_count": null
    }
  ]
}<|MERGE_RESOLUTION|>--- conflicted
+++ resolved
@@ -123,18 +123,9 @@
         "tool_name = \"super\"\n",
         "ontology_builder = lb.OntologyBuilder(\n",
         "  tools=[ \n",
-<<<<<<< HEAD
-        "    Tool( # Entity tool given the name \"NER\"\n",
-        "      tool=Tool.Type.NER, \n",
-        "      name= tool_name),\n",
-        "    Tool( # Relationship tool given the name \"relationship\"\n",
-        "      tool=Tool.Type.RELATIONSHIP, \n",
-        "      name=\"relationship\")]\n",
-=======
         "    lb.Tool( # Entity tool given the name \"NER\"\n",
         "      tool=lb.Tool.Type.NER, \n",
         "      name= tool_name)]\n",
->>>>>>> c07047c6
         "    )"
       ],
       "cell_type": "code",
