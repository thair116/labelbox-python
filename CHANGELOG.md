--- conflicted
+++ resolved
@@ -1,17 +1,11 @@
 # Changelog
 
-<<<<<<< HEAD
-# Next mea release
-* Added `ModelRun.annotation_groups()` to fetch data rows and label information for a model run
 
-# Version 2.5b0+mea (2021-06-11)
+# Version 2.6b0+mea (2021-06-16)
 ## Added
-* Added new `Model` and 'ModelRun` entities
-* Update client to support creating and querying for `Model`s
-* Implement new prediction import pipeline to support both MAL and MEA
-* Added notebook to demonstrate how to use MEA
-* Added `datarow_miou` for calculating datarow level iou scores
-=======
+* `ModelRun.annotation_groups()` to fetch data rows and label information for a model run
+
+
 # Version 2.6.0 (2021-06-11)
 ## Fix
 * Upated `create_mask_ndjson` helper function in `image_mal.ipynb` to use the color arg
@@ -23,7 +17,15 @@
     * Use `DataRow.attachments()` instead of `DataRow.metadata()`
     * Use `DataRow.create_attachment()` instead of `DataRow.create_metadata()`
 * Update pydantic version
->>>>>>> dbbe2d8f
+
+# Version 2.5b0+mea (2021-06-11)
+## Added
+* Added new `Model` and 'ModelRun` entities
+* Update client to support creating and querying for `Model`s
+* Implement new prediction import pipeline to support both MAL and MEA
+* Added notebook to demonstrate how to use MEA
+* Added `datarow_miou` for calculating datarow level iou scores
+
 
 # Version 2.5.6 (2021-05-19)
 ## Fix
