
build:
	docker build -t local/labelbox-python:test .


test-local: build
	docker run -it -v ${PWD}:/usr/src -w /usr/src \
		-e LABELBOX_TEST_ENVIRON="local" \
		-e LABELBOX_TEST_API_KEY_LOCAL=${LABELBOX_TEST_API_KEY_LOCAL} \
		local/labelbox-python:test pytest $(PATH_TO_TEST) 

test-staging: build
	docker run -it -v ${PWD}:/usr/src -w /usr/src \
		-e LABELBOX_TEST_ENVIRON="staging" \
		-e LABELBOX_TEST_API_KEY_STAGING=${LABELBOX_TEST_API_KEY_STAGING} \
		local/labelbox-python:test pytest $(PATH_TO_TEST) 

test-prod: build
	docker run -it -v ${PWD}:/usr/src -w /usr/src \
		-e LABELBOX_TEST_ENVIRON="prod" \
		-e LABELBOX_TEST_API_KEY_PROD=${LABELBOX_TEST_API_KEY_PROD} \
<<<<<<< HEAD
		local/labelbox-python:test pytest $(PATH_TO_TEST) -svvx

test-onprem: build
	docker run -it -v ${PWD}:/usr/src -w /usr/src \
		-e LABELBOX_TEST_ENVIRON="onprem" \
		-e LABELBOX_TEST_API_KEY_ONPREM=${LABELBOX_TEST_API_KEY_ONPREM} \
		-e LABELBOX_TEST_ONPREM_INSTANCE=${LABELBOX_TEST_ONPREM_INSTANCE} \
		local/labelbox-python:test pytest $(PATH_TO_TEST) -svvx
=======
		local/labelbox-python:test pytest $(PATH_TO_TEST) 
>>>>>>> 34bdb2c9
<|MERGE_RESOLUTION|>--- conflicted
+++ resolved
@@ -19,15 +19,11 @@
 	docker run -it -v ${PWD}:/usr/src -w /usr/src \
 		-e LABELBOX_TEST_ENVIRON="prod" \
 		-e LABELBOX_TEST_API_KEY_PROD=${LABELBOX_TEST_API_KEY_PROD} \
-<<<<<<< HEAD
-		local/labelbox-python:test pytest $(PATH_TO_TEST) -svvx
+		local/labelbox-python:test pytest $(PATH_TO_TEST)
 
 test-onprem: build
 	docker run -it -v ${PWD}:/usr/src -w /usr/src \
 		-e LABELBOX_TEST_ENVIRON="onprem" \
 		-e LABELBOX_TEST_API_KEY_ONPREM=${LABELBOX_TEST_API_KEY_ONPREM} \
 		-e LABELBOX_TEST_ONPREM_INSTANCE=${LABELBOX_TEST_ONPREM_INSTANCE} \
-		local/labelbox-python:test pytest $(PATH_TO_TEST) -svvx
-=======
-		local/labelbox-python:test pytest $(PATH_TO_TEST) 
->>>>>>> 34bdb2c9
+		local/labelbox-python:test pytest $(PATH_TO_TEST) 