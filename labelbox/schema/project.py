--- conflicted
+++ resolved
@@ -561,15 +561,11 @@
         timestamp = datetime.now(timezone.utc).strftime("%Y-%m-%dT%H:%M:%SZ")
         self.update(setup_complete=timestamp)
 
-<<<<<<< HEAD
-    def create_batch(self, name: str, data_rows: List[str], priority: int = 5,  wait_processing_max_seconds: int = 5):
-=======
     def create_batch(self,
                      name: str,
                      data_rows: List[str],
                      priority: int = 5,
                      consensus_settings: Optional[Dict[str, float]] = None):
->>>>>>> 5f7d3200
         """Create a new batch for a project. Batches is in Beta and subject to change
 
         Args:
@@ -598,10 +594,7 @@
         if not len(dr_ids):
             raise ValueError("You need at least one data row in a batch")
 
-        self._wait_until_data_rows_are_processed(
-            data_rows,
-            wait_processing_max_seconds=wait_processing_max_seconds
-        )
+        self._wait_until_data_rows_are_processed(data_rows,)
         method = 'createBatchV2'
         query_str = """mutation %sPyApi($projectId: ID!, $batchInput: CreateBatchInput!) {
               project(where: {id: $projectId}) {
@@ -987,7 +980,7 @@
             raise ValueError(
                 f'Invalid annotations given of type: {type(annotations)}')
 
-    def _wait_until_data_rows_are_processed(self, data_row_ids: List[str], wait_processing_max_seconds: int, sleep_interval=30):
+    def _wait_until_data_rows_are_processed(self, data_row_ids: List[str], wait_processing_max_seconds=3600, sleep_interval=30):
         """ Wait until all the specified data rows are processed"""
         start_time = datetime.now()
         while True:
