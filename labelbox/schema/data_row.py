--- conflicted
+++ resolved
@@ -4,11 +4,7 @@
 from labelbox.orm import query
 from labelbox.orm.db_object import DbObject, Updateable, BulkDeletable
 from labelbox.orm.model import Entity, Field, Relationship
-<<<<<<< HEAD
-from labelbox.schema.data_row_metadata import DataRowMetadataField
-=======
 from labelbox.schema.data_row_metadata import DataRowMetadataField  # type: ignore
->>>>>>> 47063d7f
 
 if TYPE_CHECKING:
     from labelbox import AssetAttachment
@@ -39,15 +35,11 @@
     updated_at = Field.DateTime("updated_at")
     created_at = Field.DateTime("created_at")
     media_attributes = Field.Json("media_attributes")
-<<<<<<< HEAD
-    custom_metadata = Field.List(DataRowMetadataField, "custom_metadata")
-=======
     custom_metadata = Field.List(
         DataRowMetadataField,
         graphql_type="DataRowCustomMetadataUpsertInput!",
         name="custom_metadata",
         result_subquery="customMetadata { value schemaId }")
->>>>>>> 47063d7f
 
     # Relationships
     dataset = Relationship.ToOne("Dataset")
