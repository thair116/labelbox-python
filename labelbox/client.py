# type: ignore
from datetime import datetime, timezone
import json
from typing import Any, List, Dict, Union
from collections import defaultdict

import logging
import mimetypes
import os
import time

from google.api_core import retry
import requests
import requests.exceptions

import labelbox.exceptions
from labelbox import utils
from labelbox import __version__ as SDK_VERSION
from labelbox.orm import query
from labelbox.orm.db_object import DbObject
from labelbox.orm.model import Entity
from labelbox.pagination import PaginatedCollection
from labelbox.schema.data_row_metadata import DataRowMetadataOntology
from labelbox.schema.dataset import Dataset
from labelbox.schema.enums import CollectionJobStatus
from labelbox.schema.iam_integration import IAMIntegration
from labelbox.schema import role
from labelbox.schema.labeling_frontend import LabelingFrontend
from labelbox.schema.model import Model
from labelbox.schema.model_run import ModelRun
from labelbox.schema.ontology import Ontology, Tool, Classification
from labelbox.schema.organization import Organization
from labelbox.schema.user import User
from labelbox.schema.project import Project
from labelbox.schema.role import Role
from labelbox.schema.slice import CatalogSlice, ModelSlice
from labelbox.schema.queue_mode import QueueMode
from labelbox.schema.ontology import Ontology

from labelbox.schema.media_type import MediaType, get_media_type_validation_error

logger = logging.getLogger(__name__)

_LABELBOX_API_KEY = "LABELBOX_API_KEY"


class Client:
    """ A Labelbox client.

    Contains info necessary for connecting to a Labelbox server (URL,
    authentication key). Provides functions for querying and creating
    top-level data objects (Projects, Datasets).
    """

    def __init__(self,
                 api_key=None,
                 endpoint='https://api.labelbox.com/graphql',
                 enable_experimental=False,
                 app_url="https://app.labelbox.com",
                 rest_endpoint="https://api.labelbox.com/api/v1"):
        """ Creates and initializes a Labelbox Client.

        Logging is defaulted to level WARNING. To receive more verbose
        output to console, update `logging.level` to the appropriate level.

        >>> logging.basicConfig(level = logging.INFO)
        >>> client = Client("<APIKEY>")

        Args:
            api_key (str): API key. If None, the key is obtained from the "LABELBOX_API_KEY" environment variable.
            endpoint (str): URL of the Labelbox server to connect to.
            enable_experimental (bool): Indicates whether or not to use experimental features
            app_url (str) : host url for all links to the web app
        Raises:
            labelbox.exceptions.AuthenticationError: If no `api_key`
                is provided as an argument or via the environment
                variable.
        """
        if api_key is None:
            if _LABELBOX_API_KEY not in os.environ:
                raise labelbox.exceptions.AuthenticationError(
                    "Labelbox API key not provided")
            api_key = os.environ[_LABELBOX_API_KEY]
        self.api_key = api_key

        self.enable_experimental = enable_experimental
        if enable_experimental:
            logger.info("Experimental features have been enabled")

        logger.info("Initializing Labelbox client at '%s'", endpoint)
        self.app_url = app_url
        self.endpoint = endpoint
        self.headers = {
            'Accept': 'application/json',
            'Content-Type': 'application/json',
            'Authorization': 'Bearer %s' % api_key,
            'X-User-Agent': f'python-sdk {SDK_VERSION}'
        }
        self._data_row_metadata_ontology = None
        self.rest_endpoint = rest_endpoint
        self.rest_endpoint_headers = {
            "authorization": "Bearer %s" % self.api_key,
            'X-User-Agent': 'python-sdk 0.0.0',
            'Content-Type': 'application/json',
        }

    @retry.Retry(predicate=retry.if_exception_type(
        labelbox.exceptions.InternalServerError,
        labelbox.exceptions.TimeoutError))
    def execute(self,
                query=None,
                params=None,
                data=None,
                files=None,
                timeout=30.0,
                experimental=False):
        """ Sends a request to the server for the execution of the
        given query.

        Checks the response for errors and wraps errors
        in appropriate `labelbox.exceptions.LabelboxError` subtypes.

        Args:
            query (str): The query to execute.
            params (dict): Query parameters referenced within the query.
            data (str): json string containing the query to execute
            files (dict): file arguments for request
            timeout (float): Max allowed time for query execution,
                in seconds.
        Returns:
            dict, parsed JSON response.
        Raises:
            labelbox.exceptions.AuthenticationError: If authentication
                failed.
            labelbox.exceptions.InvalidQueryError: If `query` is not
                syntactically or semantically valid (checked server-side).
            labelbox.exceptions.ApiLimitError: If the server API limit was
                exceeded. See "How to import data" in the online documentation
                to see API limits.
            labelbox.exceptions.TimeoutError: If response was not received
                in `timeout` seconds.
            labelbox.exceptions.NetworkError: If an unknown error occurred
                most likely due to connection issues.
            labelbox.exceptions.LabelboxError: If an unknown error of any
                kind occurred.
            ValueError: If query and data are both None.
        """
        logger.debug("Query: %s, params: %r, data %r", query, params, data)

        # Convert datetimes to UTC strings.
        def convert_value(value):
            if isinstance(value, datetime):
                value = value.astimezone(timezone.utc)
                value = value.strftime("%Y-%m-%dT%H:%M:%SZ")
            return value

        if query is not None:
            if params is not None:
                params = {
                    key: convert_value(value) for key, value in params.items()
                }
            data = json.dumps({
                'query': query,
                'variables': params
            }).encode('utf-8')
        elif data is None:
            raise ValueError("query and data cannot both be none")

        endpoint = self.endpoint if not experimental else self.endpoint.replace(
            "/graphql", "/_gql")
        try:
            request = {
                'url': endpoint,
                'data': data,
                'headers': self.headers,
                'timeout': timeout
            }
            if files:
                request.update({'files': files})
                request['headers'] = {
                    'Authorization': self.headers['Authorization']
                }

            response = requests.post(**request)
            logger.debug("Response: %s", response.text)
        except requests.exceptions.Timeout as e:
            raise labelbox.exceptions.TimeoutError(str(e))
        except requests.exceptions.RequestException as e:
            logger.error("Unknown error: %s", str(e))
            raise labelbox.exceptions.NetworkError(e)
        except Exception as e:
            raise labelbox.exceptions.LabelboxError(
                "Unknown error during Client.query(): " + str(e), e)
        try:
            r_json = response.json()
        except:
            if "upstream connect error or disconnect/reset before headers" \
                    in response.text:
                raise labelbox.exceptions.InternalServerError(
                    "Connection reset")
            elif response.status_code == 502:
                error_502 = '502 Bad Gateway'
                raise labelbox.exceptions.InternalServerError(error_502)

            raise labelbox.exceptions.LabelboxError(
                "Failed to parse response as JSON: %s" % response.text)

        errors = r_json.get("errors", [])

        def check_errors(keywords, *path):
            """ Helper that looks for any of the given `keywords` in any of
            current errors on paths (like error[path][component][to][keyword]).
            """
            for error in errors:
                obj = error
                for path_elem in path:
                    obj = obj.get(path_elem, {})
                if obj in keywords:
                    return error
            return None

        def get_error_status_code(error):
            return error["extensions"].get("code")

        if check_errors(["AUTHENTICATION_ERROR"], "extensions",
                        "code") is not None:
            raise labelbox.exceptions.AuthenticationError("Invalid API key")

        authorization_error = check_errors(["AUTHORIZATION_ERROR"],
                                           "extensions", "code")
        if authorization_error is not None:
            raise labelbox.exceptions.AuthorizationError(
                authorization_error["message"])

        validation_error = check_errors(["GRAPHQL_VALIDATION_FAILED"],
                                        "extensions", "code")

        if validation_error is not None:
            message = validation_error["message"]
            if message == "Query complexity limit exceeded":
                raise labelbox.exceptions.ValidationFailedError(message)
            else:
                raise labelbox.exceptions.InvalidQueryError(message)

        graphql_error = check_errors(["GRAPHQL_PARSE_FAILED"], "extensions",
                                     "code")
        if graphql_error is not None:
            raise labelbox.exceptions.InvalidQueryError(
                graphql_error["message"])

        # Check if API limit was exceeded
        response_msg = r_json.get("message", "")

        if response_msg.startswith("You have exceeded"):
            raise labelbox.exceptions.ApiLimitError(response_msg)

        resource_not_found_error = check_errors(["RESOURCE_NOT_FOUND"],
                                                "extensions", "code")
        if resource_not_found_error is not None:
            # Return None and let the caller methods raise an exception
            # as they already know which resource type and ID was requested
            return None

        resource_conflict_error = check_errors(["RESOURCE_CONFLICT"],
                                               "extensions", "code")
        if resource_conflict_error is not None:
            raise labelbox.exceptions.ResourceConflict(
                resource_conflict_error["message"])

        malformed_request_error = check_errors(["MALFORMED_REQUEST"],
                                               "extensions", "code")
        if malformed_request_error is not None:
            raise labelbox.exceptions.MalformedQueryException(
                malformed_request_error["message"])

        # A lot of different error situations are now labeled serverside
        # as INTERNAL_SERVER_ERROR, when they are actually client errors.
        # TODO: fix this in the server API
        internal_server_error = check_errors(["INTERNAL_SERVER_ERROR"],
                                             "extensions", "code")
        if internal_server_error is not None:
            message = internal_server_error.get("message")

            if get_error_status_code(internal_server_error) == 400:
                raise labelbox.exceptions.InvalidQueryError(message)
            else:
                raise labelbox.exceptions.InternalServerError(message)

        not_allowed_error = check_errors(["OPERATION_NOT_ALLOWED"],
                                         "extensions", "code")
        if not_allowed_error is not None:
            message = not_allowed_error.get("message")
            raise labelbox.exceptions.OperationNotAllowedException(message)

        if len(errors) > 0:
            logger.warning("Unparsed errors on query execution: %r", errors)
            messages = list(
                map(
                    lambda x: {
                        "message": x["message"],
                        "code": x["extensions"]["code"]
                    }, errors))
            raise labelbox.exceptions.LabelboxError("Unknown error: %s" %
                                                    str(messages))

        # if we do return a proper error code, and didn't catch this above
        # reraise
        # this mainly catches a 401 for API access disabled for free tier
        # TODO: need to unify API errors to handle things more uniformly
        # in the SDK
        if response.status_code != requests.codes.ok:
            message = f"{response.status_code} {response.reason}"
            cause = r_json.get('message')
            raise labelbox.exceptions.LabelboxError(message, cause)

        return r_json["data"]

    def upload_file(self, path: str) -> str:
        """Uploads given path to local file.

        Also includes best guess at the content type of the file.

        Args:
            path (str): path to local file to be uploaded.
        Returns:
            str, the URL of uploaded data.
        Raises:
            labelbox.exceptions.LabelboxError: If upload failed.
        """
        content_type, _ = mimetypes.guess_type(path)
        filename = os.path.basename(path)
        with open(path, "rb") as f:
            return self.upload_data(content=f.read(),
                                    filename=filename,
                                    content_type=content_type)

    @retry.Retry(predicate=retry.if_exception_type(
        labelbox.exceptions.InternalServerError))
    def upload_data(self,
                    content: bytes,
                    filename: str = None,
                    content_type: str = None,
                    sign: bool = False) -> str:
        """ Uploads the given data (bytes) to Labelbox.

        Args:
            content: bytestring to upload
            filename: name of the upload
            content_type: content type of data uploaded
            sign: whether or not to sign the url

        Returns:
            str, the URL of uploaded data.

        Raises:
            labelbox.exceptions.LabelboxError: If upload failed.
        """

        request_data = {
            "operations":
                json.dumps({
                    "variables": {
                        "file": None,
                        "contentLength": len(content),
                        "sign": sign
                    },
                    "query":
                        """mutation UploadFile($file: Upload!, $contentLength: Int!,
                                            $sign: Boolean) {
                            uploadFile(file: $file, contentLength: $contentLength,
                                       sign: $sign) {url filename} } """,
                }),
            "map": (None, json.dumps({"1": ["variables.file"]})),
        }
        response = requests.post(
            self.endpoint,
            headers={"authorization": "Bearer %s" % self.api_key},
            data=request_data,
            files={
                "1": (filename, content, content_type) if
                     (filename and content_type) else content
            })

        if response.status_code == 502:
            error_502 = '502 Bad Gateway'
            raise labelbox.exceptions.InternalServerError(error_502)
        elif response.status_code == 503:
            raise labelbox.exceptions.InternalServerError(response.text)
        elif response.status_code == 520:
            raise labelbox.exceptions.InternalServerError(response.text)

        try:
            file_data = response.json().get("data", None)
        except ValueError as e:  # response is not valid JSON
            raise labelbox.exceptions.LabelboxError(
                "Failed to upload, unknown cause", e)

        if not file_data or not file_data.get("uploadFile", None):
            try:
                errors = response.json().get("errors", [])
                error_msg = next(iter(errors), {}).get("message",
                                                       "Unknown error")
            except Exception as e:
                error_msg = "Unknown error"
            raise labelbox.exceptions.LabelboxError(
                "Failed to upload, message: %s" % error_msg)

        return file_data["uploadFile"]["url"]

    def _get_single(self, db_object_type, uid):
        """ Fetches a single object of the given type, for the given ID.

        Args:
            db_object_type (type): DbObject subclass.
            uid (str): Unique ID of the row.
        Returns:
            Object of `db_object_type`.
        Raises:
            labelbox.exceptions.ResourceNotFoundError: If there is no object
                of the given type for the given ID.
        """
        query_str, params = query.get_single(db_object_type, uid)
        res = self.execute(query_str, params)
        res = res and res.get(utils.camel_case(db_object_type.type_name()))
        if res is None:
            raise labelbox.exceptions.ResourceNotFoundError(
                db_object_type, params)
        else:
            return db_object_type(self, res)

    def get_project(self, project_id):
        """ Gets a single Project with the given ID.

            >>> project = client.get_project("<project_id>")

        Args:
            project_id (str): Unique ID of the Project.
        Returns:
            The sought Project.
        Raises:
            labelbox.exceptions.ResourceNotFoundError: If there is no
                Project with the given ID.
        """
        return self._get_single(Entity.Project, project_id)

    def get_dataset(self, dataset_id) -> Dataset:
        """ Gets a single Dataset with the given ID.

            >>> dataset = client.get_dataset("<dataset_id>")

        Args:
            dataset_id (str): Unique ID of the Dataset.
        Returns:
            The sought Dataset.
        Raises:
            labelbox.exceptions.ResourceNotFoundError: If there is no
                Dataset with the given ID.
        """
        return self._get_single(Entity.Dataset, dataset_id)

    def get_user(self) -> User:
        """ Gets the current User database object.

            >>> user = client.get_user()
        """
        return self._get_single(Entity.User, None)

    def get_organization(self) -> Organization:
        """ Gets the Organization DB object of the current user.

            >>> organization = client.get_organization()

        """
        return self._get_single(Entity.Organization, None)

    def _get_all(self, db_object_type, where, filter_deleted=True):
        """ Fetches all the objects of the given type the user has access to.

        Args:
            db_object_type (type): DbObject subclass.
            where (Comparison, LogicalOperation or None): The `where` clause
                for filtering.
        Returns:
            An iterable of `db_object_type` instances.
        """
        if filter_deleted:
            not_deleted = db_object_type.deleted == False
            where = not_deleted if where is None else where & not_deleted
        query_str, params = query.get_all(db_object_type, where)

        return PaginatedCollection(
            self, query_str, params,
            [utils.camel_case(db_object_type.type_name()) + "s"],
            db_object_type)

    def get_projects(self, where=None) -> List[Project]:
        """ Fetches all the projects the user has access to.

            >>> projects = client.get_projects(where=(Project.name == "<project_name>") & (Project.description == "<project_description>"))

        Args:
            where (Comparison, LogicalOperation or None): The `where` clause
                for filtering.
        Returns:
            An iterable of Projects (typically a PaginatedCollection).
        """
        return self._get_all(Entity.Project, where)

    def get_datasets(self, where=None) -> List[Dataset]:
        """ Fetches one or more datasets.

            >>> datasets = client.get_datasets(where=(Dataset.name == "<dataset_name>") & (Dataset.description == "<dataset_description>"))

        Args:
            where (Comparison, LogicalOperation or None): The `where` clause
                for filtering.
        Returns:
            An iterable of Datasets (typically a PaginatedCollection).
        """
        return self._get_all(Entity.Dataset, where)

    def get_labeling_frontends(self, where=None) -> List[LabelingFrontend]:
        """ Fetches all the labeling frontends.

            >>> frontend = client.get_labeling_frontends(where=LabelingFrontend.name == "Editor")

        Args:
            where (Comparison, LogicalOperation or None): The `where` clause
                for filtering.
        Returns:
            An iterable of LabelingFrontends (typically a PaginatedCollection).
        """
        return self._get_all(Entity.LabelingFrontend, where)

    def _create(self, db_object_type, data):
        """ Creates an object on the server. Attribute values are
            passed as keyword arguments:

        Args:
            db_object_type (type): A DbObjectType subtype.
            data (dict): Keys are attributes or their names (in Python,
                snake-case convention) and values are desired attribute values.
        Returns:
            A new object of the given DB object type.
        Raises:
            InvalidAttributeError: If the DB object type does not contain
                any of the attribute names given in `data`.
        """
        # Convert string attribute names to Field or Relationship objects.
        # Also convert Labelbox object values to their UIDs.
        data = {
            db_object_type.attribute(attr) if isinstance(attr, str) else attr:
            value.uid if isinstance(value, DbObject) else value
            for attr, value in data.items()
        }

        query_string, params = query.create(db_object_type, data)
        res = self.execute(query_string, params)
        res = res["create%s" % db_object_type.type_name()]
        return db_object_type(self, res)

    def create_dataset(self,
                       iam_integration=IAMIntegration._DEFAULT,
                       **kwargs) -> Dataset:
        """ Creates a Dataset object on the server.

        Attribute values are passed as keyword arguments.

        >>> project = client.get_project("<project_uid>")
        >>> dataset = client.create_dataset(name="<dataset_name>", projects=project)

        Args:
            iam_integration (IAMIntegration) : Uses the default integration.
                Optionally specify another integration or set as None to not use delegated access
            **kwargs: Keyword arguments with Dataset attribute values.
        Returns:
            A new Dataset object.
        Raises:
            InvalidAttributeError: If the Dataset type does not contain
                any of the attribute names given in kwargs.
        """
        dataset = self._create(Entity.Dataset, kwargs)

        if iam_integration == IAMIntegration._DEFAULT:
            iam_integration = self.get_organization(
            ).get_default_iam_integration()

        if iam_integration is None:
            return dataset

        try:
            if not isinstance(iam_integration, IAMIntegration):
                raise TypeError(
                    f"iam integration must be a reference an `IAMIntegration` object. Found {type(iam_integration)}"
                )

            if not iam_integration.valid:
                raise ValueError(
                    "Integration is not valid. Please select another.")

            self.execute(
                """mutation setSignerForDatasetPyApi($signerId: ID!, $datasetId: ID!) {
                    setSignerForDataset(data: { signerId: $signerId}, where: {id: $datasetId}){id}}
                """, {
                    'signerId': iam_integration.uid,
                    'datasetId': dataset.uid
                })
            validation_result = self.execute(
                """mutation validateDatasetPyApi($id: ID!){validateDataset(where: {id : $id}){
                    valid checks{name, success}}}
                """, {'id': dataset.uid})

            if not validation_result['validateDataset']['valid']:
                raise labelbox.exceptions.LabelboxError(
                    f"IAMIntegration was not successfully added to the dataset."
                )
        except Exception as e:
            dataset.delete()
            raise e
        return dataset

    def create_project(self, **kwargs) -> Project:
        """ Creates a Project object on the server.

        Attribute values are passed as keyword arguments.

        >>> project = client.create_project(
                name="<project_name>",
                description="<project_description>",
                media_type=MediaType.Image,
                queue_mode=QueueMode.Batch
            )

        Args:
            name (str): A name for the project
            description (str): A short summary for the project
            media_type (MediaType): The type of assets that this project will accept
            queue_mode (Optional[QueueMode]): The queue mode to use
            auto_audit_percentage (Optional[float]): The percentage of data rows that will require more than 1 label
            auto_audit_number_of_labels (Optional[float]): Number of labels required for data rows selected for multiple labeling (auto_audit_percentage)
        Returns:
            A new Project object.
        Raises:
            InvalidAttributeError: If the Project type does not contain
                any of the attribute names given in kwargs.
        """
        media_type = kwargs.get("media_type")
        queue_mode = kwargs.get("queue_mode")
        if media_type:
            if MediaType.is_supported(media_type):
                media_type = media_type.value
            else:
                raise TypeError(f"{media_type} is not a valid media type. Use"
                                f" any of {MediaType.get_supported_members()}"
                                " from MediaType. Example: MediaType.Image.")
        else:
            logger.warning(
                "Creating a project without specifying media_type"
                " through this method will soon no longer be supported.")

        if not queue_mode:
            logger.warning(
                "Default createProject behavior will soon be adjusted to prefer "
                "batch projects. Pass in `queue_mode` parameter explicitly to opt-out for the "
                "time being.")
        elif queue_mode == QueueMode.Dataset:
            logger.warning(
                "QueueMode.Dataset will eventually be deprecated, and is no longer "
                "recommended for new projects. Prefer QueueMode.Batch instead.")

        return self._create(Entity.Project, {
            **kwargs,
            **({
                'media_type': media_type
            } if media_type else {})
        })

    def get_roles(self) -> List[Role]:
        """
        Returns:
            Roles: Provides information on available roles within an organization.
            Roles are used for user management.
        """
        return role.get_roles(self)

    def get_data_row(self, data_row_id):
        """

        Returns:
            DataRow: returns a single data row given the data row id
        """

        return self._get_single(Entity.DataRow, data_row_id)

    def get_data_row_metadata_ontology(self) -> DataRowMetadataOntology:
        """

        Returns:
            DataRowMetadataOntology: The ontology for Data Row Metadata for an organization

        """
        if self._data_row_metadata_ontology is None:
            self._data_row_metadata_ontology = DataRowMetadataOntology(self)
        return self._data_row_metadata_ontology

    def get_model(self, model_id) -> Model:
        """ Gets a single Model with the given ID.

            >>> model = client.get_model("<model_id>")

        Args:
            model_id (str): Unique ID of the Model.
        Returns:
            The sought Model.
        Raises:
            labelbox.exceptions.ResourceNotFoundError: If there is no
                Model with the given ID.
        """
        return self._get_single(Entity.Model, model_id)

    def get_models(self, where=None) -> List[Model]:
        """ Fetches all the models the user has access to.

            >>> models = client.get_models(where=(Model.name == "<model_name>"))

        Args:
            where (Comparison, LogicalOperation or None): The `where` clause
                for filtering.
        Returns:
            An iterable of Models (typically a PaginatedCollection).
        """
        return self._get_all(Entity.Model, where, filter_deleted=False)

    def create_model(self, name, ontology_id) -> Model:
        """ Creates a Model object on the server.

        >>> model = client.create_model(<model_name>, <ontology_id>)

        Args:
            name (string): Name of the model
            ontology_id (string): ID of the related ontology
        Returns:
            A new Model object.
        Raises:
            InvalidAttributeError: If the Model type does not contain
                any of the attribute names given in kwargs.
        """
        query_str = """mutation createModelPyApi($name: String!, $ontologyId: ID!){
            createModel(data: {name : $name, ontologyId : $ontologyId}){
                    %s
                }
            }""" % query.results_query_part(Entity.Model)

        result = self.execute(query_str, {
            "name": name,
            "ontologyId": ontology_id
        })
        return Entity.Model(self, result['createModel'])

    def get_data_row_ids_for_external_ids(
            self, external_ids: List[str]) -> Dict[str, List[str]]:
        """
        Returns a list of data row ids for a list of external ids.
        There is a max of 1500 items returned at a time.

        Args:
            external_ids: List of external ids to fetch data row ids for
        Returns:
            A dict of external ids as keys and values as a list of data row ids that correspond to that external id.
        """
        query_str = """query externalIdsToDataRowIdsPyApi($externalId_in: [String!]!){
            externalIdsToDataRowIds(externalId_in: $externalId_in) { dataRowId externalId }
        }
        """
        max_ids_per_request = 100
        result = defaultdict(list)
        for i in range(0, len(external_ids), max_ids_per_request):
            for row in self.execute(
                    query_str,
                {'externalId_in': external_ids[i:i + max_ids_per_request]
                })['externalIdsToDataRowIds']:
                result[row['externalId']].append(row['dataRowId'])
        return result

    def get_ontology(self, ontology_id) -> Ontology:
        """
        Fetches an Ontology by id.

        Args:
            ontology_id (str): The id of the ontology to query for
        Returns:
            Ontology
        """
        return self._get_single(Entity.Ontology, ontology_id)

    def get_ontologies(self, name_contains) -> PaginatedCollection:
        """
        Fetches all ontologies with names that match the name_contains string.

        Args:
            name_contains (str): the string to search ontology names by
        Returns:
            PaginatedCollection of Ontologies with names that match `name_contains`
        """
        query_str = """query getOntologiesPyApi($search: String, $filter: OntologyFilter, $from : String, $first: PageSize){
            ontologies(where: {filter: $filter, search: $search}, after: $from, first: $first){
                nodes {%s}
                nextCursor
            }
        }
        """ % query.results_query_part(Entity.Ontology)
        params = {'search': name_contains, 'filter': {'status': 'ALL'}}
        return PaginatedCollection(self, query_str, params,
                                   ['ontologies', 'nodes'], Entity.Ontology,
                                   ['ontologies', 'nextCursor'])

    def get_feature_schema(self, feature_schema_id):
        """
        Fetches a feature schema. Only supports top level feature schemas.

        Args:
            feature_schema_id (str): The id of the feature schema to query for
        Returns:
            FeatureSchema
        """

        query_str = """query rootSchemaNodePyApi($rootSchemaNodeWhere: RootSchemaNodeWhere!){
              rootSchemaNode(where: $rootSchemaNodeWhere){%s}
        }""" % query.results_query_part(Entity.FeatureSchema)
        res = self.execute(
            query_str,
            {'rootSchemaNodeWhere': {
                'featureSchemaId': feature_schema_id
            }})['rootSchemaNode']
        res['id'] = res['normalized']['featureSchemaId']
        return Entity.FeatureSchema(self, res)

    def get_feature_schemas(self, name_contains) -> PaginatedCollection:
        """
        Fetches top level feature schemas with names that match the `name_contains` string

        Args:
            name_contains (str): the string to search top level feature schema names by
        Returns:
            PaginatedCollection of FeatureSchemas with names that match `name_contains`
        """
        query_str = """query rootSchemaNodesPyApi($search: String, $filter: RootSchemaNodeFilter, $from : String, $first: PageSize){
            rootSchemaNodes(where: {filter: $filter, search: $search}, after: $from, first: $first){
                nodes {%s}
                nextCursor
            }
        }
        """ % query.results_query_part(Entity.FeatureSchema)
        params = {'search': name_contains, 'filter': {'status': 'ALL'}}

        def rootSchemaPayloadToFeatureSchema(client, payload):
            # Technically we are querying for a Schema Node.
            # But the features are the same so we just grab the feature schema id
            payload['id'] = payload['normalized']['featureSchemaId']
            return Entity.FeatureSchema(client, payload)

        return PaginatedCollection(self, query_str, params,
                                   ['rootSchemaNodes', 'nodes'],
                                   rootSchemaPayloadToFeatureSchema,
                                   ['rootSchemaNodes', 'nextCursor'])

    def create_ontology_from_feature_schemas(self,
                                             name,
                                             feature_schema_ids,
                                             media_type=None) -> Ontology:
        """
        Creates an ontology from a list of feature schema ids

        Args:
            name (str): Name of the ontology
            feature_schema_ids (List[str]): List of feature schema ids corresponding to
                top level tools and classifications to include in the ontology
            media_type (MediaType or None): Media type of a new ontology
        Returns:
            The created Ontology
        """
        tools, classifications = [], []
        for feature_schema_id in feature_schema_ids:
            feature_schema = self.get_feature_schema(feature_schema_id)
            tool = ['tool']
            if 'tool' in feature_schema.normalized:
                tool = feature_schema.normalized['tool']
                try:
                    Tool.Type(tool)
                    tools.append(feature_schema.normalized)
                except ValueError:
                    raise ValueError(
                        f"Tool `{tool}` not in list of supported tools.")
            elif 'type' in feature_schema.normalized:
                classification = feature_schema.normalized['type']
                try:
                    Classification.Type(classification)
                    classifications.append(feature_schema.normalized)
                except ValueError:
                    raise ValueError(
                        f"Classification `{classification}` not in list of supported classifications."
                    )
            else:
                raise ValueError(
                    "Neither `tool` or `classification` found in the normalized feature schema"
                )
        normalized = {'tools': tools, 'classifications': classifications}
        return self.create_ontology(name, normalized, media_type)

    def create_ontology(self, name, normalized, media_type=None) -> Ontology:
        """
        Creates an ontology from normalized data
            >>> normalized = {"tools" : [{'tool': 'polygon',  'name': 'cat', 'color': 'black'}], "classifications" : []}
            >>> ontology = client.create_ontology("ontology-name", normalized)

        Or use the ontology builder. It is especially useful for complex ontologies
            >>> normalized = OntologyBuilder(tools=[Tool(tool=Tool.Type.BBOX, name="cat", color = 'black')]).asdict()
            >>> ontology = client.create_ontology("ontology-name", normalized)

        To reuse existing feature schemas, use `create_ontology_from_feature_schemas()`
        More details can be found here:
            https://github.com/Labelbox/labelbox-python/blob/develop/examples/basics/ontologies.ipynb

        Args:
            name (str): Name of the ontology
            normalized (dict): A normalized ontology payload. See above for details.
            media_type (MediaType or None): Media type of a new ontology
        Returns:
            The created Ontology
        """

        if media_type:
            if MediaType.is_supported(media_type):
                media_type = media_type.value
            else:
                raise get_media_type_validation_error(media_type)

        query_str = """mutation upsertRootSchemaNodePyApi($data:  UpsertOntologyInput!){
                           upsertOntology(data: $data){ %s }
        } """ % query.results_query_part(Entity.Ontology)
        params = {
            'data': {
                'name': name,
                'normalized': json.dumps(normalized),
                'mediaType': media_type
            }
        }
        res = self.execute(query_str, params)
        return Entity.Ontology(self, res['upsertOntology'])

    def create_feature_schema(self, normalized):
        """
        Creates a feature schema from normalized data.
            >>> normalized = {'tool': 'polygon',  'name': 'cat', 'color': 'black'}
            >>> feature_schema = client.create_feature_schema(normalized)

        Or use the Tool or Classification objects. It is especially useful for complex tools.
            >>> normalized = Tool(tool=Tool.Type.BBOX, name="cat", color = 'black').asdict()
            >>> feature_schema = client.create_feature_schema(normalized)

        Subclasses are also supported
            >>> normalized =  Tool(
                    tool=Tool.Type.SEGMENTATION,
                    name="cat",
                    classifications=[
                        Classification(
                            class_type=Classification.Type.TEXT,
                            name="name"
                        )
                    ]
                )
            >>> feature_schema = client.create_feature_schema(normalized)

        More details can be found here:
            https://github.com/Labelbox/labelbox-python/blob/develop/examples/basics/ontologies.ipynb

        Args:
            normalized (dict): A normalized tool or classification payload. See above for details
        Returns:
            The created FeatureSchema.
        """
        query_str = """mutation upsertRootSchemaNodePyApi($data:  UpsertRootSchemaNodeInput!){
                        upsertRootSchemaNode(data: $data){ %s }
        } """ % query.results_query_part(Entity.FeatureSchema)
        normalized = {k: v for k, v in normalized.items() if v}
        params = {'data': {'normalized': json.dumps(normalized)}}
        res = self.execute(query_str, params)['upsertRootSchemaNode']
        # Technically we are querying for a Schema Node.
        # But the features are the same so we just grab the feature schema id
        res['id'] = res['normalized']['featureSchemaId']
        return Entity.FeatureSchema(self, res)

    def get_model_run(self, model_run_id: str) -> ModelRun:
        """ Gets a single ModelRun with the given ID.

            >>> model_run = client.get_model_run("<model_run_id>")

        Args:
            model_run_id (str): Unique ID of the ModelRun.
        Returns:
            A ModelRun object.
        """
        return self._get_single(Entity.ModelRun, model_run_id)

    def assign_global_keys_to_data_rows(
            self,
            global_key_to_data_row_inputs: List[Dict[str, str]],
            timeout_seconds=60) -> Dict[str, Union[str, List[Any]]]:
        """
        Assigns global keys to data rows.

        Args:
            A list of dicts containing data_row_id and global_key.
        Returns:
            Dictionary containing 'status', 'results' and 'errors'.

            'Status' contains the outcome of this job. It can be one of
            'Success', 'Partial Success', or 'Failure'.

            'Results' contains the successful global_key assignments, including
            global_keys that have been sanitized to Labelbox standards.

            'Errors' contains global_key assignments that failed, along with
            the reasons for failure.
        Examples:
            >>> global_key_data_row_inputs = [
                {"data_row_id": "cl7asgri20yvo075b4vtfedjb", "global_key": "key1"},
                {"data_row_id": "cl7asgri10yvg075b4pz176ht", "global_key": "key2"},
                ]
            >>> job_result = client.assign_global_keys_to_data_rows(global_key_data_row_inputs)
            >>> print(job_result['status'])
            Partial Success
            >>> print(job_result['results'])
            [{'data_row_id': 'cl7tv9wry00hlka6gai588ozv', 'global_key': 'gk', 'sanitized': False}]
            >>> print(job_result['errors'])
            [{'data_row_id': 'cl7tpjzw30031ka6g4evqdfoy', 'global_key': 'gk"', 'error': 'Invalid global key'}]
        """

        def _format_successful_rows(rows: Dict[str, str],
                                    sanitized: bool) -> List[Dict[str, str]]:
            return [{
                'data_row_id': r['dataRowId'],
                'global_key': r['globalKey'],
                'sanitized': sanitized
            } for r in rows]

        def _format_failed_rows(rows: Dict[str, str],
                                error_msg: str) -> List[Dict[str, str]]:
            return [{
                'data_row_id': r['dataRowId'],
                'global_key': r['globalKey'],
                'error': error_msg
            } for r in rows]

        # Validate input dict
        validation_errors = []
        for input in global_key_to_data_row_inputs:
            if "data_row_id" not in input or "global_key" not in input:
                validation_errors.append(input)
        if len(validation_errors) > 0:
            raise ValueError(
                f"Must provide a list of dicts containing both `data_row_id` and `global_key`. The following dict(s) are invalid: {validation_errors}."
            )

        # Start assign global keys to data rows job
        query_str = """mutation assignGlobalKeysToDataRowsPyApi($globalKeyDataRowLinks: [AssignGlobalKeyToDataRowInput!]!) {
            assignGlobalKeysToDataRows(data: {assignInputs: $globalKeyDataRowLinks}) {
                jobId
            }
        }
        """
        params = {
            'globalKeyDataRowLinks': [{
                utils.camel_case(key): value for key, value in input.items()
            } for input in global_key_to_data_row_inputs]
        }
        assign_global_keys_to_data_rows_job = self.execute(query_str, params)

        # Query string for retrieving job status and result, if job is done
        result_query_str = """query assignGlobalKeysToDataRowsResultPyApi($jobId: ID!) {
            assignGlobalKeysToDataRowsResult(jobId: {id: $jobId}) {
                jobStatus
                data {
                    sanitizedAssignments {
                        dataRowId
                        globalKey
                    }
                    invalidGlobalKeyAssignments {
                        dataRowId
                        globalKey
                    }
                    unmodifiedAssignments {
                        dataRowId
                        globalKey
                    }
                    accessDeniedAssignments {
                        dataRowId
                        globalKey
                    }
                }}}
        """
        result_params = {
            "jobId":
                assign_global_keys_to_data_rows_job["assignGlobalKeysToDataRows"
                                                   ]["jobId"]
        }

        # Poll job status until finished, then retrieve results
        sleep_time = 2
        start_time = time.time()
        while True:
            res = self.execute(result_query_str, result_params)
            if res["assignGlobalKeysToDataRowsResult"][
                    "jobStatus"] == "COMPLETE":
                results, errors = [], []
                res = res['assignGlobalKeysToDataRowsResult']['data']
                # Successful assignments
                results.extend(
                    _format_successful_rows(rows=res['sanitizedAssignments'],
                                            sanitized=True))
                results.extend(
                    _format_successful_rows(rows=res['unmodifiedAssignments'],
                                            sanitized=False))
                # Failed assignments
                errors.extend(
                    _format_failed_rows(
                        rows=res['invalidGlobalKeyAssignments'],
                        error_msg=
                        "Invalid assignment. Either DataRow does not exist, or globalKey is invalid"
                    ))
                errors.extend(
                    _format_failed_rows(rows=res['accessDeniedAssignments'],
                                        error_msg="Access denied to Data Row"))

                if not errors:
                    status = CollectionJobStatus.SUCCESS.value
                elif errors and results:
                    status = CollectionJobStatus.PARTIAL_SUCCESS.value
                else:
                    status = CollectionJobStatus.FAILURE.value

                if errors:
                    logger.warning(
                        "There are errors present. Please look at 'errors' in the returned dict for more details"
                    )

                return {
                    "status": status,
                    "results": results,
                    "errors": errors,
                }
            elif res["assignGlobalKeysToDataRowsResult"][
                    "jobStatus"] == "FAILED":
                raise labelbox.exceptions.LabelboxError(
                    "Job assign_global_keys_to_data_rows failed.")
            current_time = time.time()
            if current_time - start_time > timeout_seconds:
                raise labelbox.exceptions.TimeoutError(
                    "Timed out waiting for assign_global_keys_to_data_rows job to complete."
                )
            time.sleep(sleep_time)

    def get_data_row_ids_for_global_keys(
            self,
            global_keys: List[str],
            timeout_seconds=60) -> Dict[str, Union[str, List[Any]]]:
        """
        Gets data row ids for a list of global keys.

        Deprecation Notice: This function will soon no longer return 'Deleted Data Rows'
        as part of the 'results'. Global keys for deleted data rows will soon be placed
        under 'Data Row not found' portion.

        Args:
            A list of global keys
        Returns:
            Dictionary containing 'status', 'results' and 'errors'.

            'Status' contains the outcome of this job. It can be one of
            'Success', 'Partial Success', or 'Failure'.

            'Results' contains a list of the fetched corresponding data row ids in the input order.
            For data rows that cannot be fetched due to an error, or data rows that do not exist,
            empty string is returned at the position of the respective global_key.
            More error information can be found in the 'Errors' section.

            'Errors' contains a list of global_keys that could not be fetched, along
            with the failure reason
        Examples:
            >>> job_result = client.get_data_row_ids_for_global_keys(["key1","key2"])
            >>> print(job_result['status'])
            Partial Success
            >>> print(job_result['results'])
            ['cl7tv9wry00hlka6gai588ozv', 'cl7tv9wxg00hpka6gf8sh81bj']
            >>> print(job_result['errors'])
            [{'global_key': 'asdf', 'error': 'Data Row not found'}]
        """

        def _format_failed_rows(rows: List[str],
                                error_msg: str) -> List[Dict[str, str]]:
            return [{'global_key': r, 'error': error_msg} for r in rows]

        # Start get data rows for global keys job
        query_str = """query getDataRowsForGlobalKeysPyApi($globalKeys: [ID!]!) {
            dataRowsForGlobalKeys(where: {ids: $globalKeys}) { jobId}}
            """
        params = {"globalKeys": global_keys}
        data_rows_for_global_keys_job = self.execute(query_str, params)

        # Query string for retrieving job status and result, if job is done
        result_query_str = """query getDataRowsForGlobalKeysResultPyApi($jobId: ID!) {
            dataRowsForGlobalKeysResult(jobId: {id: $jobId}) { data {
                fetchedDataRows { id }
                notFoundGlobalKeys
                accessDeniedGlobalKeys
                deletedDataRowGlobalKeys
                } jobStatus}}
            """
        result_params = {
            "jobId":
                data_rows_for_global_keys_job["dataRowsForGlobalKeys"]["jobId"]
        }

        # Poll job status until finished, then retrieve results
        sleep_time = 2
        start_time = time.time()
        while True:
            res = self.execute(result_query_str, result_params)
            if res["dataRowsForGlobalKeysResult"]['jobStatus'] == "COMPLETE":
                data = res["dataRowsForGlobalKeysResult"]['data']
                results, errors = [], []
                results.extend([row['id'] for row in data['fetchedDataRows']])
                errors.extend(
                    _format_failed_rows(data['notFoundGlobalKeys'],
                                        "Data Row not found"))
                errors.extend(
                    _format_failed_rows(data['accessDeniedGlobalKeys'],
                                        "Access denied to Data Row"))
                errors.extend(
                    _format_failed_rows(data['deletedDataRowGlobalKeys'],
                                        "Data Row deleted"))

                # Invalid results may contain empty string, so we must filter
                # them prior to checking for PARTIAL_SUCCESS
                filtered_results = list(filter(lambda r: r != '', results))
                if not errors:
                    status = CollectionJobStatus.SUCCESS.value
                elif errors and len(filtered_results) > 0:
                    status = CollectionJobStatus.PARTIAL_SUCCESS.value
                else:
                    status = CollectionJobStatus.FAILURE.value

                if errors:
                    logger.warning(
                        "There are errors present. Please look at 'errors' in the returned dict for more details"
                    )

                # Deprecation notice for deletedDataRowGlobalKeys portion of results
                if len(data['deletedDataRowGlobalKeys']) > 0:
                    logger.warning(
                        """Deprecation Notice: This function will soon no longer return 'Deleted Data Rows' 
                        as part of the 'results'. Global keys for deleted data rows will soon be placed under 
                        'Data Row not found' portion.""")

                return {"status": status, "results": results, "errors": errors}
            elif res["dataRowsForGlobalKeysResult"]['jobStatus'] == "FAILED":
                raise labelbox.exceptions.LabelboxError(
                    "Job dataRowsForGlobalKeys failed.")
            current_time = time.time()
            if current_time - start_time > timeout_seconds:
                raise labelbox.exceptions.TimeoutError(
                    "Timed out waiting for get_data_rows_for_global_keys job to complete."
                )
            time.sleep(sleep_time)

    def clear_global_keys(
            self,
            global_keys: List[str],
            timeout_seconds=60) -> Dict[str, Union[str, List[Any]]]:
        """
        Clears global keys for the data rows tha correspond to the global keys provided.

        Args:
            A list of global keys
        Returns:
            Dictionary containing 'status', 'results' and 'errors'.

            'Status' contains the outcome of this job. It can be one of
            'Success', 'Partial Success', or 'Failure'.

            'Results' contains a list global keys that were successfully cleared.

            'Errors' contains a list of global_keys correspond to the data rows that could not be
            modified, accessed by the user, or not found.
        Examples:
            >>> job_result = client.clear_global_keys(["key1","key2","notfoundkey"])
            >>> print(job_result['status'])
            Partial Success
            >>> print(job_result['results'])
            ['key1', 'key2']
            >>> print(job_result['errors'])
            [{'global_key': 'notfoundkey', 'error': 'Failed to find data row matching provided global key'}]
        """

        def _format_failed_rows(rows: List[str],
                                error_msg: str) -> List[Dict[str, str]]:
            return [{'global_key': r, 'error': error_msg} for r in rows]

        # Start get data rows for global keys job
        query_str = """mutation clearGlobalKeysPyApi($globalKeys: [ID!]!) {
            clearGlobalKeys(where: {ids: $globalKeys}) { jobId}}
            """
        params = {"globalKeys": global_keys}
        clear_global_keys_job = self.execute(query_str, params)

        # Query string for retrieving job status and result, if job is done
        result_query_str = """query clearGlobalKeysResultPyApi($jobId: ID!) {
            clearGlobalKeysResult(jobId: {id: $jobId}) { data {
                clearedGlobalKeys
                failedToClearGlobalKeys
                notFoundGlobalKeys
                accessDeniedGlobalKeys
                } jobStatus}}
            """
        result_params = {
            "jobId": clear_global_keys_job["clearGlobalKeys"]["jobId"]
        }
        # Poll job status until finished, then retrieve results
        sleep_time = 2
        start_time = time.time()
        while True:
            res = self.execute(result_query_str, result_params)
            if res["clearGlobalKeysResult"]['jobStatus'] == "COMPLETE":
                data = res["clearGlobalKeysResult"]['data']
                results, errors = [], []
                results.extend(data['clearedGlobalKeys'])
                errors.extend(
                    _format_failed_rows(data['failedToClearGlobalKeys'],
                                        "Clearing global key failed"))
                errors.extend(
                    _format_failed_rows(
                        data['notFoundGlobalKeys'],
                        "Failed to find data row matching provided global key"))
                errors.extend(
                    _format_failed_rows(
                        data['accessDeniedGlobalKeys'],
                        "Denied access to modify data row matching provided global key"
                    ))

                if not errors:
                    status = CollectionJobStatus.SUCCESS.value
                elif errors and len(results) > 0:
                    status = CollectionJobStatus.PARTIAL_SUCCESS.value
                else:
                    status = CollectionJobStatus.FAILURE.value

                if errors:
                    logger.warning(
                        "There are errors present. Please look at 'errors' in the returned dict for more details"
                    )

                return {"status": status, "results": results, "errors": errors}
            elif res["clearGlobalKeysResult"]['jobStatus'] == "FAILED":
                raise labelbox.exceptions.LabelboxError(
                    "Job clearGlobalKeys failed.")
            current_time = time.time()
            if current_time - start_time > timeout_seconds:
                raise labelbox.exceptions.TimeoutError(
                    "Timed out waiting for clear_global_keys job to complete.")
            time.sleep(sleep_time)

    def get_catalog_slice(self, slice_id) -> CatalogSlice:
        """
        Fetches a Catalog Slice by ID.

        Args:
             slice_id (str): The ID of the Slice
        Returns:
            CatalogSlice
        """
        query_str = """
            query getSavedQueryPyApi($id: ID!) {
                getSavedQuery(id: $id) {
                    id
                    name
                    description
                    filter
                    createdAt
                    updatedAt
                }
            }
        """
        res = self.execute(query_str, {'id': slice_id})
        return Entity.CatalogSlice(self, res['getSavedQuery'])

<<<<<<< HEAD
    def is_feature_schema_archived(self, feature_schema_id: str,
                                   ontology_id: str) -> bool:
        """
        Returns true if a feature schema is archived in the specified ontology, returns false otherwise.

        Args:
            feature_schema_id (str): The ID of the feature schema
            ontology_id (str): The ID of the ontology
        Returns:
            bool
        """

        ontology_endpoint = self.rest_endpoint + "/ontologies/" + ontology_id
        response = requests.get(
            ontology_endpoint,
            headers=self.rest_endpoint_headers,
        )

        if response.status_code == 200:
            feature_schema_nodes = response.json()['featureSchemaNodes']
            tools = feature_schema_nodes['tools']
            classifications = feature_schema_nodes['classifications']
            relationships = feature_schema_nodes['relationships']
            feature_schema_node_list = tools + classifications + relationships

            is_feature = lambda f: f['featureSchemaId'] == feature_schema_id
            feature_schema_node = list(
                filter(is_feature, feature_schema_node_list))
            if len(feature_schema_node) > 0:
                return feature_schema_node[0]['archived']
            else:
                raise labelbox.exceptions.LabelboxError(
                    "The specified feature schema was not in the ontology.")

            return True
        elif response.status_code == 404:
            raise labelbox.exceptions.ResourceNotFoundError(
                Ontology, ontology_id)
        else:
            raise labelbox.exceptions.LabelboxError(
                "Failed to get the feature schema archived status.")
=======
    def get_model_slice(self, slice_id) -> ModelSlice:
        """
        Fetches a Model Slice by ID.

        Args:
             slice_id (str): The ID of the Slice
        Returns:
            ModelSlice
        """
        query_str = """
            query getSavedQueryPyApi($id: ID!) {
                getSavedQuery(id: $id) {
                    id
                    name
                    description
                    filter
                    createdAt
                    updatedAt
                }
            }
        """
        res = self.execute(query_str, {"id": slice_id})
        return Entity.ModelSlice(self, res["getSavedQuery"])
>>>>>>> 53008b01
<|MERGE_RESOLUTION|>--- conflicted
+++ resolved
@@ -1393,7 +1393,6 @@
         res = self.execute(query_str, {'id': slice_id})
         return Entity.CatalogSlice(self, res['getSavedQuery'])
 
-<<<<<<< HEAD
     def is_feature_schema_archived(self, feature_schema_id: str,
                                    ontology_id: str) -> bool:
         """
@@ -1428,14 +1427,13 @@
                 raise labelbox.exceptions.LabelboxError(
                     "The specified feature schema was not in the ontology.")
 
-            return True
         elif response.status_code == 404:
             raise labelbox.exceptions.ResourceNotFoundError(
                 Ontology, ontology_id)
         else:
             raise labelbox.exceptions.LabelboxError(
                 "Failed to get the feature schema archived status.")
-=======
+
     def get_model_slice(self, slice_id) -> ModelSlice:
         """
         Fetches a Model Slice by ID.
@@ -1458,5 +1456,4 @@
             }
         """
         res = self.execute(query_str, {"id": slice_id})
-        return Entity.ModelSlice(self, res["getSavedQuery"])
->>>>>>> 53008b01
+        return Entity.ModelSlice(self, res["getSavedQuery"])