from ast import Bytes
from io import BytesIO
from typing import Any, Dict, List, Tuple, Union
import base64
import numpy as np

from pydantic import BaseModel
from PIL import Image

from labelbox.data.annotation_types.data.video import VideoData

from ...annotation_types.data import ImageData, TextData, MaskData
from ...annotation_types.ner import TextEntity
from ...annotation_types.types import Cuid
from ...annotation_types.geometry import Rectangle, Polygon, Line, Point, Mask
from ...annotation_types.annotation import ClassificationAnnotation, ObjectAnnotation, VideoObjectAnnotation
from .classification import NDSubclassification, NDSubclassificationType
from .base import DataRow, NDAnnotation


class NDBaseObject(NDAnnotation):
    classifications: List[NDSubclassificationType] = []


class VideoSupported(BaseModel):
    #support for video for objects are per-frame basis
    frame: int


class _Point(BaseModel):
    x: float
    y: float


class Bbox(BaseModel):
    top: float
    left: float
    height: float
    width: float


class NDPoint(NDBaseObject):
    point: _Point

    def to_common(self) -> Point:
        return Point(x=self.point.x, y=self.point.y)

    @classmethod
    def from_common(cls, point: Point,
                    classifications: List[ClassificationAnnotation], name: str,
                    feature_schema_id: Cuid, extra: Dict[str, Any],
                    data: Union[ImageData, TextData]) -> "NDPoint":
        return cls(point={
            'x': point.x,
            'y': point.y
        },
                   dataRow=DataRow(id=data.uid),
                   name=name,
                   schema_id=feature_schema_id,
                   uuid=extra.get('uuid'),
                   classifications=classifications)


class NDFramePoint(VideoSupported):
    point: _Point

    def to_common(self, feature_schema_id: Cuid) -> VideoObjectAnnotation:
        return VideoObjectAnnotation(frame=self.frame,
                                     keyframe=True,
                                     feature_schema_id=feature_schema_id,
                                     value=Point(x=self.point.x,
                                                 y=self.point.y))

    @classmethod
    def from_common(cls, frame: int, point: Point):
        return cls(frame=frame, point=_Point(x=point.x, y=point.y))


class NDLine(NDBaseObject):
    line: List[_Point]

    def to_common(self) -> Line:
        return Line(points=[Point(x=pt.x, y=pt.y) for pt in self.line])

    @classmethod
    def from_common(cls, line: Line,
                    classifications: List[ClassificationAnnotation], name: str,
                    feature_schema_id: Cuid, extra: Dict[str, Any],
                    data: Union[ImageData, TextData]) -> "NDLine":
        return cls(line=[{
            'x': pt.x,
            'y': pt.y
        } for pt in line.points],
                   dataRow=DataRow(id=data.uid),
                   name=name,
                   schema_id=feature_schema_id,
                   uuid=extra.get('uuid'),
                   classifications=classifications)


class NDFrameLine(VideoSupported):
    line: List[_Point]

    def to_common(self, feature_schema_id: Cuid) -> VideoObjectAnnotation:
        return VideoObjectAnnotation(
            frame=self.frame,
            keyframe=True,
            feature_schema_id=feature_schema_id,
            value=Line(points=[Point(x=pt.x, y=pt.y) for pt in self.line]))

    @classmethod
    def from_common(cls, frame: int, line: Line):
        return cls(frame=frame,
                   line=[{
                       'x': pt.x,
                       'y': pt.y
                   } for pt in line.points])


class NDPolygon(NDBaseObject):
    polygon: List[_Point]

    def to_common(self) -> Polygon:
        return Polygon(points=[Point(x=pt.x, y=pt.y) for pt in self.polygon])

    @classmethod
    def from_common(cls, polygon: Polygon,
                    classifications: List[ClassificationAnnotation], name: str,
                    feature_schema_id: Cuid, extra: Dict[str, Any],
                    data: Union[ImageData, TextData]) -> "NDPolygon":
        return cls(polygon=[{
            'x': pt.x,
            'y': pt.y
        } for pt in polygon.points],
                   dataRow=DataRow(id=data.uid),
                   name=name,
                   schema_id=feature_schema_id,
                   uuid=extra.get('uuid'),
                   classifications=classifications)


class NDRectangle(NDBaseObject):
    bbox: Bbox

    def to_common(self) -> Rectangle:
        return Rectangle(start=Point(x=self.bbox.left, y=self.bbox.top),
                         end=Point(x=self.bbox.left + self.bbox.width,
                                   y=self.bbox.top + self.bbox.height))

    @classmethod
    def from_common(cls, rectangle: Rectangle,
                    classifications: List[ClassificationAnnotation], name: str,
                    feature_schema_id: Cuid, extra: Dict[str, Any],
                    data: Union[ImageData, TextData]) -> "NDRectangle":
        return cls(bbox=Bbox(top=rectangle.start.y,
                             left=rectangle.start.x,
                             height=rectangle.end.y - rectangle.start.y,
                             width=rectangle.end.x - rectangle.start.x),
                   dataRow=DataRow(id=data.uid),
                   name=name,
                   schema_id=feature_schema_id,
                   uuid=extra.get('uuid'),
                   classifications=classifications)


class NDFrameRectangle(VideoSupported):
    bbox: Bbox

    def to_common(self, name: str,
                  feature_schema_id: Cuid) -> VideoObjectAnnotation:
        return VideoObjectAnnotation(
            frame=self.frame,
            keyframe=True,
            name=name,
            feature_schema_id=feature_schema_id,
            value=Rectangle(start=Point(x=self.bbox.left, y=self.bbox.top),
                            end=Point(x=self.bbox.left + self.bbox.width,
                                      y=self.bbox.top + self.bbox.height)))

    @classmethod
    def from_common(cls, frame: int, rectangle: Rectangle):
        return cls(frame=frame,
                   bbox=Bbox(top=rectangle.start.y,
                             left=rectangle.start.x,
                             height=rectangle.end.y - rectangle.start.y,
                             width=rectangle.end.x - rectangle.start.x))


class NDSegment(BaseModel):
    keyframes: List[Union[NDFrameRectangle, NDFramePoint, NDFrameLine]]

    @staticmethod
    def lookup_segment_object_type(segment: List) -> "NDFrameObjectType":
        """Used for determining which object type the annotation contains
        returns the object type"""
        result = {
            Rectangle: NDFrameRectangle,
            Point: NDFramePoint,
            Line: NDFrameLine,
        }.get(type(segment[0].value))
        return result

<<<<<<< HEAD
    def to_common(self, name: str, feature_schema_id: Cuid):
        return [
            keyframe.to_common(name=name, feature_schema_id=feature_schema_id)
=======
    @staticmethod
    def segment_with_uuid(keyframe: Union[NDFrameRectangle, NDFramePoint,
                                          NDFrameLine], uuid: str):
        keyframe.extra = {'uuid': uuid}
        return keyframe

    def to_common(self, feature_schema_id: Cuid, uuid: str):
        return [
            self.segment_with_uuid(keyframe.to_common(feature_schema_id), uuid)
>>>>>>> df40f5e2
            for keyframe in self.keyframes
        ]

    @classmethod
    def from_common(cls, segment):
        nd_frame_object_type = cls.lookup_segment_object_type(segment)

        return cls(keyframes=[
            nd_frame_object_type.from_common(object_annotation.frame,
                                             object_annotation.value)
            for object_annotation in segment
        ])


class NDSegments(NDBaseObject):
    segments: List[NDSegment]

    def to_common(self, name: str, feature_schema_id: Cuid):
        result = []
        for segment in self.segments:
            result.extend(
<<<<<<< HEAD
                NDSegment.to_common(segment,
                                    name=name,
                                    feature_schema_id=feature_schema_id))
=======
                NDSegment.to_common(segment, feature_schema_id, self.uuid))
>>>>>>> df40f5e2
        return result

    @classmethod
    def from_common(cls, segments: List[VideoObjectAnnotation], data: VideoData,
                    name: str, feature_schema_id: Cuid,
                    extra: Dict[str, Any]) -> "NDSegments":

        segments = [NDSegment.from_common(segment) for segment in segments]

        return cls(segments=segments,
                   dataRow=DataRow(id=data.uid),
                   name=name,
                   schema_id=feature_schema_id,
                   uuid=extra.get('uuid'))


class _URIMask(BaseModel):
    instanceURI: str
    colorRGB: Tuple[int, int, int]


class _PNGMask(BaseModel):
    png: str


class NDMask(NDBaseObject):
    mask: Union[_URIMask, _PNGMask]

    def to_common(self) -> Mask:
        if isinstance(self.mask, _URIMask):
            return Mask(mask=MaskData(url=self.mask.instanceURI),
                        color=self.mask.colorRGB)
        else:
            encoded_image_bytes = self.mask.png.encode('utf-8')
            image_bytes = base64.b64decode(encoded_image_bytes)
            image = np.array(Image.open(BytesIO(image_bytes)))
            if np.max(image) > 1:
                raise ValueError(
                    f"Expected binary mask. Found max value of {np.max(image)}")
            # Color is 1,1,1 because it is a binary array and we are just stacking it into 3 channels
            return Mask(mask=MaskData.from_2D_arr(image), color=(1, 1, 1))

    @classmethod
    def from_common(cls, mask: Mask,
                    classifications: List[ClassificationAnnotation], name: str,
                    feature_schema_id: Cuid, extra: Dict[str, Any],
                    data: Union[ImageData, TextData]) -> "NDMask":

        if mask.mask.url is not None:
            lbv1_mask = _URIMask(instanceURI=mask.mask.url, colorRGB=mask.color)
        else:
            binary = np.all(mask.mask.value == mask.color, axis=-1)
            im_bytes = BytesIO()
            Image.fromarray(binary, 'L').save(im_bytes, format="PNG")
            lbv1_mask = _PNGMask(
                png=base64.b64encode(im_bytes.getvalue()).decode('utf-8'))

        return cls(mask=lbv1_mask,
                   dataRow=DataRow(id=data.uid),
                   name=name,
                   schema_id=feature_schema_id,
                   uuid=extra.get('uuid'),
                   classifications=classifications)


class Location(BaseModel):
    start: int
    end: int


class NDTextEntity(NDBaseObject):
    location: Location

    def to_common(self) -> TextEntity:
        return TextEntity(start=self.location.start, end=self.location.end)

    @classmethod
    def from_common(cls, text_entity: TextEntity,
                    classifications: List[ClassificationAnnotation], name: str,
                    feature_schema_id: Cuid, extra: Dict[str, Any],
                    data: Union[ImageData, TextData]) -> "NDTextEntity":
        return cls(location=Location(
            start=text_entity.start,
            end=text_entity.end,
        ),
                   dataRow=DataRow(id=data.uid),
                   name=name,
                   schema_id=feature_schema_id,
                   uuid=extra.get('uuid'),
                   classifications=classifications)


class NDObject:

    @staticmethod
    def to_common(annotation: "NDObjectType") -> ObjectAnnotation:
        common_annotation = annotation.to_common()
        classifications = [
            NDSubclassification.to_common(annot)
            for annot in annotation.classifications
        ]
        return ObjectAnnotation(value=common_annotation,
                                name=annotation.name,
                                feature_schema_id=annotation.schema_id,
                                classifications=classifications,
                                extra={'uuid': annotation.uuid})

    @classmethod
    def from_common(
        cls, annotation: Union[ObjectAnnotation,
                               List[List[VideoObjectAnnotation]]],
        data: Union[ImageData, TextData]
    ) -> Union[NDLine, NDPoint, NDPolygon, NDRectangle, NDMask, NDTextEntity]:
        obj = cls.lookup_object(annotation)

        #if it is video segments
        if (obj == NDSegments):
            return obj.from_common(
                annotation,
                data,
                name=annotation[0][0].name,
                feature_schema_id=annotation[0][0].feature_schema_id,
                extra=annotation[0][0].extra)

        subclasses = [
            NDSubclassification.from_common(annot)
            for annot in annotation.classifications
        ]
        return obj.from_common(annotation.value, subclasses, annotation.name,
                               annotation.feature_schema_id, annotation.extra,
                               data)

    @staticmethod
    def lookup_object(
            annotation: Union[ObjectAnnotation, List]) -> "NDObjectType":
        if isinstance(annotation, list):
            result = NDSegments
        else:
            result = {
                Line: NDLine,
                Point: NDPoint,
                Polygon: NDPolygon,
                Rectangle: NDRectangle,
                Mask: NDMask,
                TextEntity: NDTextEntity
            }.get(type(annotation.value))
        if result is None:
            raise TypeError(
                f"Unable to convert object to MAL format. `{type(annotation.value)}`"
            )
        return result


NDObjectType = Union[NDLine, NDPolygon, NDPoint, NDRectangle, NDMask,
                     NDTextEntity]

NDFrameObjectType = NDFrameRectangle, NDFramePoint, NDFrameLine<|MERGE_RESOLUTION|>--- conflicted
+++ resolved
@@ -6,6 +6,7 @@
 
 from pydantic import BaseModel
 from PIL import Image
+from labelbox.data.annotation_types import feature
 
 from labelbox.data.annotation_types.data.video import VideoData
 
@@ -200,21 +201,17 @@
         }.get(type(segment[0].value))
         return result
 
-<<<<<<< HEAD
-    def to_common(self, name: str, feature_schema_id: Cuid):
-        return [
-            keyframe.to_common(name=name, feature_schema_id=feature_schema_id)
-=======
     @staticmethod
     def segment_with_uuid(keyframe: Union[NDFrameRectangle, NDFramePoint,
                                           NDFrameLine], uuid: str):
         keyframe.extra = {'uuid': uuid}
         return keyframe
 
-    def to_common(self, feature_schema_id: Cuid, uuid: str):
+    def to_common(self, name: str, feature_schema_id: Cuid, uuid: str):
         return [
-            self.segment_with_uuid(keyframe.to_common(feature_schema_id), uuid)
->>>>>>> df40f5e2
+            self.segment_with_uuid(
+                keyframe.to_common(name=name,
+                                   feature_schema_id=feature_schema_id), uuid)
             for keyframe in self.keyframes
         ]
 
@@ -236,13 +233,10 @@
         result = []
         for segment in self.segments:
             result.extend(
-<<<<<<< HEAD
                 NDSegment.to_common(segment,
                                     name=name,
-                                    feature_schema_id=feature_schema_id))
-=======
-                NDSegment.to_common(segment, feature_schema_id, self.uuid))
->>>>>>> df40f5e2
+                                    feature_schema_id=feature_schema_id,
+                                    uuid=self.uuid))
         return result
 
     @classmethod
