name = "labelbox"
<<<<<<< HEAD
__version__ = "3.18.1"
=======
__version__ = "3.19.0"
>>>>>>> 0cc92fa9

from labelbox.client import Client
from labelbox.schema.project import Project
from labelbox.schema.model import Model
from labelbox.schema.bulk_import_request import BulkImportRequest
from labelbox.schema.annotation_import import MALPredictionImport, MEAPredictionImport, LabelImport
from labelbox.schema.dataset import Dataset
from labelbox.schema.data_row import DataRow
from labelbox.schema.label import Label
from labelbox.schema.batch import Batch
from labelbox.schema.review import Review
from labelbox.schema.user import User
from labelbox.schema.organization import Organization
from labelbox.schema.task import Task
from labelbox.schema.labeling_frontend import LabelingFrontend, LabelingFrontendOptions
from labelbox.schema.asset_attachment import AssetAttachment
from labelbox.schema.webhook import Webhook
from labelbox.schema.ontology import Ontology, OntologyBuilder, Classification, Option, Tool, FeatureSchema
from labelbox.schema.role import Role, ProjectRole
from labelbox.schema.invite import Invite, InviteLimit
from labelbox.schema.data_row_metadata import DataRowMetadataOntology
from labelbox.schema.model_run import ModelRun
from labelbox.schema.benchmark import Benchmark
from labelbox.schema.iam_integration import IAMIntegration
from labelbox.schema.resource_tag import ResourceTag
from labelbox.schema.project_resource_tag import ProjectResourceTag<|MERGE_RESOLUTION|>--- conflicted
+++ resolved
@@ -1,9 +1,5 @@
 name = "labelbox"
-<<<<<<< HEAD
-__version__ = "3.18.1"
-=======
-__version__ = "3.19.0"
->>>>>>> 0cc92fa9
+__version__ = "3.19.1"
 
 from labelbox.client import Client
 from labelbox.schema.project import Project
