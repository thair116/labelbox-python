--- conflicted
+++ resolved
@@ -1,9 +1,5 @@
 name = "labelbox"
-<<<<<<< HEAD
-__version__ = "3.25.1"
-=======
 __version__ = "3.25.2"
->>>>>>> 1a4965d3
 
 from labelbox.client import Client
 from labelbox.schema.project import Project
