--- conflicted
+++ resolved
@@ -22,16 +22,8 @@
     install_requires=[
         "backoff==1.10.0",
         "backports-datetime-fromisoformat==1.0.0; python_version < '3.7.0'",
-<<<<<<< HEAD
-        "dataclasses==0.7; python_version < '3.7.0'",
-        "ndjson==0.3.1",
-        "requests>=2.22.0",
-        "google-api-core>=1.22.1",
-        "pydantic"
-=======
         "dataclasses==0.7; python_version < '3.7.0'", "ndjson==0.3.1",
         "requests>=2.22.0", "google-api-core>=1.22.1", "pydantic"
->>>>>>> 432d6289
     ],
     classifiers=[
         'Development Status :: 3 - Alpha',
