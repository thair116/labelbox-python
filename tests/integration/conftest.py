import os
import re
from collections import namedtuple
from datetime import datetime
from enum import Enum
from random import randint
from string import ascii_letters
from types import SimpleNamespace
<<<<<<< HEAD
import uuid
import os
import re

=======
>>>>>>> 692ea6fd
import pytest

from labelbox import Client, LabelingFrontend
from labelbox.orm.query import results_query_part
from labelbox.schema.invite import Invite
from labelbox.orm.db_object import DbObject
from labelbox.orm.model import Entity
from labelbox.orm import query
from labelbox.pagination import PaginatedCollection
from labelbox.schema.invite import Invite
from labelbox.schema.user import User

from labelbox.schema.ontology import OntologyBuilder, Tool
from labelbox import LabelingFrontend, MALPredictionImport

IMG_URL = "https://picsum.photos/200/300"


class Environ(Enum):
    PROD = 'prod'
    STAGING = 'staging'


@pytest.fixture
def environ() -> Environ:
    """
    Checks environment variables for LABELBOX_ENVIRON to be
    'prod' or 'staging'

    Make sure to set LABELBOX_TEST_ENVIRON in .github/workflows/python-package.yaml

    """
    try:
        return Environ(os.environ['LABELBOX_TEST_ENVIRON'])
    except KeyError:
        raise Exception(f'Missing LABELBOX_TEST_ENVIRON in: {os.environ}')


def graphql_url(environ: str) -> str:
    if environ == Environ.PROD:
        return 'https://api.labelbox.com/graphql'
    return 'https://staging-api.labelbox.com/graphql'


def testing_api_key(environ: str) -> str:
    if environ == Environ.PROD:
        return os.environ["LABELBOX_TEST_API_KEY_PROD"]
    return os.environ["LABELBOX_TEST_API_KEY_STAGING"]


def cancel_invite(client, invite_id):
    """
    Do not use. Only for testing.
    """
    query_str = """mutation CancelInvitePyApi($where: WhereUniqueIdInput!) {
            cancelInvite(where: $where) {id}}"""
    client.execute(query_str, {'where': {'id': invite_id}}, experimental=True)


def get_project_invites(client, project_id):
    """
    Do not use. Only for testing.
    """
    id_param = "projectId"
    query_str = """query GetProjectInvitationsPyApi($from: ID, $first: PageSize, $%s: ID!) {
        project(where: {id: $%s}) {id
        invites(from: $from, first: $first) { nodes { %s
        projectInvites { projectId projectRoleName } } nextCursor}}}
    """ % (id_param, id_param, results_query_part(Invite))
    return PaginatedCollection(client,
                               query_str, {id_param: project_id},
                               ['project', 'invites', 'nodes'],
                               Invite,
                               cursor_path=['project', 'invites', 'nextCursor'],
                               experimental=True)


def get_invites(client):
    """
    Do not use. Only for testing.
    """
    query_str = """query GetOrgInvitationsPyApi($from: ID, $first: PageSize) {
            organization { id invites(from: $from, first: $first) {
                nodes { id createdAt organizationRoleName inviteeEmail } nextCursor }}}"""
    invites = PaginatedCollection(
        client,
        query_str, {}, ['organization', 'invites', 'nodes'],
        Invite,
        cursor_path=['organization', 'invites', 'nextCursor'],
        experimental=True)
    return invites


@pytest.fixture
def queries():
    return SimpleNamespace(cancel_invite=cancel_invite,
                           get_project_invites=get_project_invites,
                           get_invites=get_invites)


class IntegrationClient(Client):

    def __init__(self, environ: str) -> None:
        api_url = graphql_url(environ)
        api_key = testing_api_key(environ)
        super().__init__(api_key, api_url, enable_experimental=True)

        self.queries = []

    def execute(self, query=None, params=None, check_naming=True, **kwargs):
        if check_naming and query is not None:
            assert re.match(r"(?:query|mutation) \w+PyApi", query) is not None
        self.queries.append((query, params))
        return super().execute(query, params, **kwargs)


@pytest.fixture
def client(environ: str):
    return IntegrationClient(environ)


@pytest.fixture
def rand_gen():

    def gen(field_type):
        if field_type is str:
            return "".join(ascii_letters[randint(0,
                                                 len(ascii_letters) - 1)]
                           for _ in range(16))

        if field_type is datetime:
            return datetime.now()

        raise Exception("Can't random generate for field type '%r'" %
                        field_type)

    return gen


@pytest.fixture
def project(client, rand_gen):
    project = client.create_project(name=rand_gen(str))

    def create_label(**kwargs):
        """ Creates a label on a Legacy Editor project. Not supported in the new Editor.
        Args:
            **kwargs: Label attributes. At minimum, the label `DataRow`.
        """
        Label = Entity.Label
        kwargs[Label.project] = project
        kwargs[Label.seconds_to_label] = kwargs.get(Label.seconds_to_label.name,
                                                    0.0)
        data = {
            Label.attribute(attr) if isinstance(attr, str) else attr:
            value.uid if isinstance(value, DbObject) else value
            for attr, value in kwargs.items()
        }
        query_str, params = query.create(Label, data)
        query_str = query_str.replace(
            "data: {", "data: {type: {connect: {name: \"Any\"}} ")
        res = project.client.execute(query_str, params)
        return Label(project.client, res["createLabel"])

    project.create_label = create_label
    yield project
    project.delete()


@pytest.fixture
def dataset(client, rand_gen):
    dataset = client.create_dataset(name=rand_gen(str))
    yield dataset
    dataset.delete()


LabelPack = namedtuple("LabelPack", "project dataset data_row label")


@pytest.fixture
def label_pack(project, rand_gen):
    client = project.client
    dataset = client.create_dataset(name=rand_gen(str), projects=project)
    data_row = dataset.create_data_row(row_data=IMG_URL)
    label = project.create_label(data_row=data_row, label=rand_gen(str))
    yield LabelPack(project, dataset, data_row, label)
    dataset.delete()


@pytest.fixture
def iframe_url(environ) -> str:
    if environ == Environ.PROD:
        return 'https://editor.labelbox.com'
    return 'https://staging.labelbox.dev/editor'


@pytest.fixture
def sample_video() -> str:
    path_to_video = 'tests/integration/media/cat.mp4'
    assert os.path.exists(path_to_video)
    return path_to_video


@pytest.fixture
def organization(client):
    # Must have at least one seat open in your org to run these tests
    org = client.get_organization()
    # Clean up before and after incase this wasn't run for some reason.
    for invite in get_invites(client):
        if "@labelbox.com" in invite.email:
            cancel_invite(client, invite.uid)
    yield org
    for invite in get_invites(client):
        if "@labelbox.com" in invite.email:
            cancel_invite(client, invite.uid)


@pytest.fixture
def project_based_user(client, rand_gen):
    email = rand_gen(str)
    # Use old mutation because it doesn't require users to accept email invites
    query_str = """mutation MakeNewUserPyApi {
        addMembersToOrganization(
            data: {
                emails: ["%s@labelbox.com"],
                orgRoleId: "%s",
                projectRoles: []
            }
        ) {
        newUserId
        }
    }
    """ % (email, str(client.get_roles()['NONE'].uid))
    user_id = client.execute(
        query_str)['addMembersToOrganization'][0]['newUserId']
    assert user_id is not None, "Unable to add user with old mutation"
    user = client._get_single(User, user_id)
    yield user
    client.get_organization().remove_user(user)


@pytest.fixture
def project_pack(client):
    projects = [
        client.create_project(name=f"user-proj-{idx}") for idx in range(2)
    ]
    yield projects
    for proj in projects:
        proj.delete()


@pytest.fixture
def configured_project(project, client, rand_gen):
    dataset = client.create_dataset(name=rand_gen(str), projects=project)
    dataset.create_data_row(row_data=IMG_URL)
    editor = list(
        project.client.get_labeling_frontends(
            where=LabelingFrontend.name == "editor"))[0]
    empty_ontology = {"tools": [], "classifications": []}
    project.setup(editor, empty_ontology)
    yield project
    dataset.delete()
    project.delete()


@pytest.fixture
def annotation_submit_fn(client):

    def submit(project_id, data_row_id):
        feature_result = client.execute(
            """query featuresPyApi ($project_id : ID!, $datarow_id: ID!
            ) {project(where: { id: $project_id }) {
                    featuresForDataRow(where: {dataRow: { id: $datarow_id }}) {id}}}
            """, {
                "project_id": project_id,
                "datarow_id": data_row_id
            })
        features = feature_result['project']['featuresForDataRow']
        feature_ids = [feature['id'] for feature in features]
        client.execute(
            """mutation createLabelPyApi ($project_id : ID!,$datarow_id: ID!,$feature_ids: [ID!]!,$time_seconds : Float!) {
                createLabelFromFeatures(data: {dataRow: { id: $datarow_id },project: { id: $project_id },
                    featureIds: $feature_ids,secondsSpent: $time_seconds}) {id}}""",
            {
                "project_id": project_id,
                "datarow_id": data_row_id,
                "feature_ids": feature_ids,
                "time_seconds": 10
            })

    return submit


@pytest.fixture
def configured_project_with_label(client, rand_gen, annotation_submit_fn):
    project = client.create_project(name=rand_gen(str))
    dataset = client.create_dataset(name=rand_gen(str), projects=project)
    data_row = dataset.create_data_row(row_data=IMG_URL)
    editor = list(
        project.client.get_labeling_frontends(
            where=LabelingFrontend.name == "editor"))[0]

    ontology_builder = OntologyBuilder(tools=[
        Tool(tool=Tool.Type.BBOX, name="test-bbox-class"),
    ])
    project.setup(editor, ontology_builder.asdict())
    project.enable_model_assisted_labeling()
    ontology = ontology_builder.from_project(project)
    predictions = [{
        "uuid": str(uuid.uuid4()),
        "schemaId": ontology.tools[0].feature_schema_id,
        "dataRow": {
            "id": data_row.uid
        },
        "bbox": {
            "top": 20,
            "left": 20,
            "height": 50,
            "width": 50
        }
    }]
    upload_task = MALPredictionImport.create_from_objects(
        client, project.uid, f'mal-import-{uuid.uuid4()}', predictions)
    upload_task.wait_until_done()
    annotation_submit_fn(project.uid, data_row.uid)
    yield project
    dataset.delete()
    project.delete()<|MERGE_RESOLUTION|>--- conflicted
+++ resolved
@@ -6,13 +6,6 @@
 from random import randint
 from string import ascii_letters
 from types import SimpleNamespace
-<<<<<<< HEAD
-import uuid
-import os
-import re
-
-=======
->>>>>>> 692ea6fd
 import pytest
 
 from labelbox import Client, LabelingFrontend
