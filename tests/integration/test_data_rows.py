from tempfile import NamedTemporaryFile
import uuid
from datetime import datetime

import pytest
import requests

from labelbox import DataRow
from labelbox.schema.data_row_metadata import DataRowMetadataField
from labelbox.exceptions import MalformedQueryException
import labelbox.exceptions

SPLIT_SCHEMA_ID = "cko8sbczn0002h2dkdaxb5kal"
TEST_SPLIT_ID = "cko8scbz70005h2dkastwhgqt"
EMBEDDING_SCHEMA_ID = "ckpyije740000yxdk81pbgjdc"
TEXT_SCHEMA_ID = "cko8s9r5v0001h2dk9elqdidh"
CAPTURE_DT_SCHEMA_ID = "cko8sdzv70006h2dk8jg64zvb"
EXPECTED_METADATA_SCHEMA_IDS = [
    SPLIT_SCHEMA_ID, TEST_SPLIT_ID, EMBEDDING_SCHEMA_ID, TEXT_SCHEMA_ID,
    CAPTURE_DT_SCHEMA_ID
].sort()


@pytest.fixture
def mdo(client):
    mdo = client.get_data_row_metadata_ontology()
    mdo._raw_ontology = mdo._get_ontology()
    mdo._build_ontology()
    yield mdo


def make_metadata_fields():
    embeddings = [0.0] * 128
    msg = "A message"
    time = datetime.utcnow()

    fields = [
        DataRowMetadataField(schema_id=SPLIT_SCHEMA_ID, value=TEST_SPLIT_ID),
        DataRowMetadataField(schema_id=CAPTURE_DT_SCHEMA_ID, value=time),
        DataRowMetadataField(schema_id=TEXT_SCHEMA_ID, value=msg),
        DataRowMetadataField(schema_id=EMBEDDING_SCHEMA_ID, value=embeddings),
    ]
    return fields


def make_metadata_fields_dict():
    embeddings = [0.0] * 128
    msg = "A message"
    time = datetime.utcnow()

    fields = [{
        "schema_id": SPLIT_SCHEMA_ID,
        "value": TEST_SPLIT_ID
    }, {
        "schema_id": CAPTURE_DT_SCHEMA_ID,
        "value": time
    }, {
        "schema_id": TEXT_SCHEMA_ID,
        "value": msg
    }, {
        "schema_id": EMBEDDING_SCHEMA_ID,
        "value": embeddings
    }]
    return fields


def test_get_data_row(datarow, client):
    assert client.get_data_row(datarow.uid)


def test_lookup_data_rows(client, dataset):
    uid = str(uuid.uuid4())
    # 1 external id : 1 uid
    dr = dataset.create_data_row(row_data="123", external_id=uid)
    lookup = client.get_data_row_ids_for_external_ids([uid])
    assert len(lookup) == 1
    assert lookup[uid][0] == dr.uid
    # 2 external ids : 1 uid
    uid2 = str(uuid.uuid4())
    dr2 = dataset.create_data_row(row_data="123", external_id=uid2)
    lookup = client.get_data_row_ids_for_external_ids([uid, uid2])
    assert len(lookup) == 2
    assert all([len(x) == 1 for x in lookup.values()])
    assert lookup[uid][0] == dr.uid
    assert lookup[uid2][0] == dr2.uid
    #1 external id : 2 uid
    dr3 = dataset.create_data_row(row_data="123", external_id=uid2)
    lookup = client.get_data_row_ids_for_external_ids([uid2])
    assert len(lookup) == 1
    assert len(lookup[uid2]) == 2
    assert lookup[uid2][0] == dr2.uid
    assert lookup[uid2][1] == dr3.uid
    # Empty args
    lookup = client.get_data_row_ids_for_external_ids([])
    assert len(lookup) == 0
    # Non matching
    lookup = client.get_data_row_ids_for_external_ids([str(uuid.uuid4())])
    assert len(lookup) == 0


def test_data_row_bulk_creation(dataset, rand_gen, image_url):
    client = dataset.client
    assert len(list(dataset.data_rows())) == 0

    # Test creation using URL
    task = dataset.create_data_rows([
        {
            DataRow.row_data: image_url
        },
        {
            "row_data": image_url
        },
    ])
    assert task in client.get_user().created_tasks()
    task.wait_till_done()
    assert task.status == "COMPLETE"

    data_rows = list(dataset.data_rows())
    assert len(data_rows) == 2
    assert {data_row.row_data for data_row in data_rows} == {image_url}
    assert {data_row.global_key for data_row in data_rows} == {None}

    # Test creation using file name
    with NamedTemporaryFile() as fp:
        data = rand_gen(str).encode()
        fp.write(data)
        fp.flush()
        task = dataset.create_data_rows([fp.name])
        task.wait_till_done()
        assert task.status == "COMPLETE"

        task = dataset.create_data_rows([{
            "row_data": fp.name,
            'external_id': 'some_name'
        }])
        task.wait_till_done()
        assert task.status == "COMPLETE"

        task = dataset.create_data_rows([{"row_data": fp.name}])
        task.wait_till_done()
        assert task.status == "COMPLETE"

    data_rows = list(dataset.data_rows())
    assert len(data_rows) == 5
    url = ({data_row.row_data for data_row in data_rows} - {image_url}).pop()
    assert requests.get(url).content == data

    data_rows[0].delete()


@pytest.mark.slow
def test_data_row_large_bulk_creation(dataset, image_url):
    # Do a longer task and expect it not to be complete immediately
    n_local = 2000
    n_urls = 250
    with NamedTemporaryFile() as fp:
        fp.write("Test data".encode())
        fp.flush()
        task = dataset.create_data_rows([{
            DataRow.row_data: image_url
        }] * n_local + [fp.name] * n_urls)
    task.wait_till_done()
    assert task.status == "COMPLETE"
    assert len(list(dataset.data_rows())) == n_local + n_urls


def test_data_row_single_creation(dataset, rand_gen, image_url):
    client = dataset.client
    assert len(list(dataset.data_rows())) == 0

    data_row = dataset.create_data_row(row_data=image_url)
    assert len(list(dataset.data_rows())) == 1
    assert data_row.dataset() == dataset
    assert data_row.created_by() == client.get_user()
    assert data_row.organization() == client.get_organization()
    assert requests.get(image_url).content == \
        requests.get(data_row.row_data).content
    assert data_row.media_attributes is not None
    assert data_row.global_key is None

    with NamedTemporaryFile() as fp:
        data = rand_gen(str).encode()
        fp.write(data)
        fp.flush()
        data_row_2 = dataset.create_data_row(row_data=fp.name)
        assert len(list(dataset.data_rows())) == 2
        assert requests.get(data_row_2.row_data).content == data


def test_create_data_row_with_dict(dataset, image_url):
    client = dataset.client
    assert len(list(dataset.data_rows())) == 0
    dr = {"row_data": image_url}
    data_row = dataset.create_data_row(dr)
    assert len(list(dataset.data_rows())) == 1
    assert data_row.dataset() == dataset
    assert data_row.created_by() == client.get_user()
    assert data_row.organization() == client.get_organization()
    assert requests.get(image_url).content == \
        requests.get(data_row.row_data).content
    assert data_row.media_attributes is not None


def test_create_data_row_with_dict_containing_field(dataset, image_url):
    client = dataset.client
    assert len(list(dataset.data_rows())) == 0
    dr = {DataRow.row_data: image_url}
    data_row = dataset.create_data_row(dr)
    assert len(list(dataset.data_rows())) == 1
    assert data_row.dataset() == dataset
    assert data_row.created_by() == client.get_user()
    assert data_row.organization() == client.get_organization()
    assert requests.get(image_url).content == \
        requests.get(data_row.row_data).content
    assert data_row.media_attributes is not None


def test_create_data_row_with_dict_unpacked(dataset, image_url):
    client = dataset.client
    assert len(list(dataset.data_rows())) == 0
    dr = {"row_data": image_url}
    data_row = dataset.create_data_row(**dr)
    assert len(list(dataset.data_rows())) == 1
    assert data_row.dataset() == dataset
    assert data_row.created_by() == client.get_user()
    assert data_row.organization() == client.get_organization()
    assert requests.get(image_url).content == \
        requests.get(data_row.row_data).content
    assert data_row.media_attributes is not None


def test_create_data_row_with_invalid_input(dataset, image_url):
    with pytest.raises(labelbox.exceptions.InvalidQueryError) as exc:
        dataset.create_data_row("asdf")

    dr = {"row_data": image_url}
    with pytest.raises(labelbox.exceptions.InvalidQueryError) as exc:
        dataset.create_data_row(dr, row_data=image_url)


def test_create_data_row_with_metadata(mdo, dataset, image_url):
    client = dataset.client
    assert len(list(dataset.data_rows())) == 0

    data_row = dataset.create_data_row(row_data=image_url,
                                       metadata_fields=make_metadata_fields())

    assert len(list(dataset.data_rows())) == 1
    assert data_row.dataset() == dataset
    assert data_row.created_by() == client.get_user()
    assert data_row.organization() == client.get_organization()
    assert requests.get(image_url).content == \
        requests.get(data_row.row_data).content
    assert data_row.media_attributes is not None
    metadata_fields = data_row.metadata_fields
    metadata = data_row.metadata
    assert len(metadata_fields) == 4
    assert len(metadata) == 4
    assert [m["schemaId"] for m in metadata_fields
           ].sort() == EXPECTED_METADATA_SCHEMA_IDS
    for m in metadata:
        assert mdo._parse_upsert(m)


def test_create_data_row_with_metadata_dict(mdo, dataset, image_url):
    client = dataset.client
    assert len(list(dataset.data_rows())) == 0

    data_row = dataset.create_data_row(
        row_data=image_url, metadata_fields=make_metadata_fields_dict())

    assert len(list(dataset.data_rows())) == 1
    assert data_row.dataset() == dataset
    assert data_row.created_by() == client.get_user()
    assert data_row.organization() == client.get_organization()
    assert requests.get(image_url).content == \
        requests.get(data_row.row_data).content
    assert data_row.media_attributes is not None
    metadata_fields = data_row.metadata_fields
    metadata = data_row.metadata
    assert len(metadata_fields) == 4
    assert len(metadata) == 4
    assert [m["schemaId"] for m in metadata_fields
           ].sort() == EXPECTED_METADATA_SCHEMA_IDS
    for m in metadata:
        assert mdo._parse_upsert(m)


def test_create_data_row_with_invalid_metadata(dataset, image_url):
    fields = make_metadata_fields()
    fields.append(
        DataRowMetadataField(schema_id=EMBEDDING_SCHEMA_ID, value=[0.0] * 128))

    with pytest.raises(labelbox.exceptions.MalformedQueryException) as excinfo:
        dataset.create_data_row(row_data=image_url, metadata_fields=fields)


def test_create_data_rows_with_metadata(mdo, dataset, image_url):
    client = dataset.client
    assert len(list(dataset.data_rows())) == 0

    task = dataset.create_data_rows([
        {
            DataRow.row_data: image_url,
            DataRow.external_id: "row1",
            DataRow.metadata_fields: make_metadata_fields()
        },
        {
            DataRow.row_data: image_url,
            DataRow.external_id: "row2",
            "metadata_fields": make_metadata_fields()
        },
        {
            DataRow.row_data: image_url,
            DataRow.external_id: "row3",
            DataRow.metadata_fields: make_metadata_fields_dict()
        },
        {
            DataRow.row_data: image_url,
            DataRow.external_id: "row4",
            "metadata_fields": make_metadata_fields_dict()
        },
    ])
    task.wait_till_done()

    assert len(list(dataset.data_rows())) == 4
    for r in ["row1", "row2", "row3", "row4"]:
        row = list(dataset.data_rows(where=DataRow.external_id == r))[0]
        assert row.dataset() == dataset
        assert row.created_by() == client.get_user()
        assert row.organization() == client.get_organization()
        assert requests.get(image_url).content == \
            requests.get(row.row_data).content
        assert row.media_attributes is not None

        metadata_fields = row.metadata_fields
        metadata = row.metadata
        assert len(metadata_fields) == 4
        assert len(metadata) == 4
        assert [m["schemaId"] for m in metadata_fields
               ].sort() == EXPECTED_METADATA_SCHEMA_IDS
        for m in metadata:
            assert mdo._parse_upsert(m)


def test_create_data_rows_with_invalid_metadata(dataset, image_url):
    fields = make_metadata_fields()
    fields.append(
        DataRowMetadataField(schema_id=EMBEDDING_SCHEMA_ID, value=[0.0] * 128))

    task = dataset.create_data_rows([{
        DataRow.row_data: image_url,
        DataRow.metadata_fields: fields
    }])
    task.wait_till_done()
    assert task.status == "FAILED"


def test_create_data_rows_with_metadata_missing_value(dataset, image_url):
    fields = make_metadata_fields()
    fields.append({"schemaId": "some schema id"})

    with pytest.raises(ValueError) as exc:
        dataset.create_data_rows([
            {
                DataRow.row_data: image_url,
                DataRow.external_id: "row1",
                DataRow.metadata_fields: fields
            },
        ])


def test_create_data_rows_with_metadata_missing_schema_id(dataset, image_url):
    fields = make_metadata_fields()
    fields.append({"value": "some value"})

    with pytest.raises(ValueError) as exc:
        dataset.create_data_rows([
            {
                DataRow.row_data: image_url,
                DataRow.external_id: "row1",
                DataRow.metadata_fields: fields
            },
        ])


def test_create_data_rows_with_metadata_wrong_type(dataset, image_url):
    fields = make_metadata_fields()
    fields.append("Neither DataRowMetadataField or dict")

    with pytest.raises(ValueError) as exc:
        task = dataset.create_data_rows([
            {
                DataRow.row_data: image_url,
                DataRow.external_id: "row1",
                DataRow.metadata_fields: fields
            },
        ])


def test_data_row_update(dataset, rand_gen, image_url):
    external_id = rand_gen(str)
    data_row = dataset.create_data_row(row_data=image_url,
                                       external_id=external_id)
    assert data_row.external_id == external_id

    external_id_2 = rand_gen(str)
    data_row.update(external_id=external_id_2)
    assert data_row.external_id == external_id_2


def test_data_row_filtering_sorting(dataset, image_url):
    task = dataset.create_data_rows([
        {
            DataRow.row_data: image_url,
            DataRow.external_id: "row1"
        },
        {
            DataRow.row_data: image_url,
            DataRow.external_id: "row2"
        },
    ])
    task.wait_till_done()

    # Test filtering
    row1 = list(dataset.data_rows(where=DataRow.external_id == "row1"))
    assert len(row1) == 1
    row1 = dataset.data_rows_for_external_id("row1")
    assert len(row1) == 1
    row1 = row1[0]
    assert row1.external_id == "row1"
    row2 = list(dataset.data_rows(where=DataRow.external_id == "row2"))
    assert len(row2) == 1
    row2 = dataset.data_rows_for_external_id("row2")
    assert len(row2) == 1
    row2 = row2[0]
    assert row2.external_id == "row2"

    # Test sorting
    assert list(
        dataset.data_rows(order_by=DataRow.external_id.asc)) == [row1, row2]
    assert list(
        dataset.data_rows(order_by=DataRow.external_id.desc)) == [row2, row1]


def test_data_row_deletion(dataset, image_url):
    task = dataset.create_data_rows([{
        DataRow.row_data: image_url,
        DataRow.external_id: str(i)
    } for i in range(10)])
    task.wait_till_done()

    data_rows = list(dataset.data_rows())
    expected = set(map(str, range(10)))
    assert {dr.external_id for dr in data_rows} == expected

    for dr in data_rows:
        if dr.external_id in "37":
            dr.delete()
    expected -= set("37")

    data_rows = list(dataset.data_rows())
    assert {dr.external_id for dr in data_rows} == expected

    DataRow.bulk_delete([dr for dr in data_rows if dr.external_id in "2458"])
    expected -= set("2458")

    data_rows = list(dataset.data_rows())
    assert {dr.external_id for dr in data_rows} == expected


def test_data_row_iteration(dataset, image_url) -> None:
    task = dataset.create_data_rows([
        {
            DataRow.row_data: image_url
        },
        {
            "row_data": image_url
        },
    ])
    task.wait_till_done()
    assert next(dataset.data_rows())


def test_data_row_attachments(dataset, image_url):
    attachments = [("IMAGE", image_url), ("TEXT", "test-text"),
                   ("IMAGE_OVERLAY", image_url), ("HTML", image_url)]
    task = dataset.create_data_rows([{
        "row_data": image_url,
        "external_id": "test-id",
        "attachments": [{
            "type": attachment_type,
            "value": attachment_value
        }]
    } for attachment_type, attachment_value in attachments])

    task.wait_till_done()
    assert task.status == "COMPLETE"
    data_rows = list(dataset.data_rows())
    assert len(data_rows) == len(attachments)
    for data_row in data_rows:
        assert len(list(data_row.attachments())) == 1
        assert data_row.external_id == "test-id"

    with pytest.raises(ValueError) as exc:
        task = dataset.create_data_rows([{
            "row_data": image_url,
            "external_id": "test-id",
            "attachments": [{
                "type": "INVALID",
                "value": "123"
            }]
        }])


def test_create_data_rows_sync_attachments(dataset, image_url):
    attachments = [("IMAGE", image_url), ("TEXT", "test-text"),
                   ("IMAGE_OVERLAY", image_url), ("HTML", image_url)]
    attachments_per_data_row = 3
    dataset.create_data_rows_sync([{
        "row_data":
            image_url,
        "external_id":
            "test-id",
        "attachments": [{
            "type": attachment_type,
            "value": attachment_value
        } for _ in range(attachments_per_data_row)]
    } for attachment_type, attachment_value in attachments])
    data_rows = list(dataset.data_rows())
    assert len(data_rows) == len(attachments)
    for data_row in data_rows:
        assert len(list(data_row.attachments())) == attachments_per_data_row


def test_create_data_rows_sync_mixed_upload(dataset, image_url):
    n_local = 100
    n_urls = 100
    with NamedTemporaryFile() as fp:
        fp.write("Test data".encode())
        fp.flush()
        dataset.create_data_rows_sync([{
            DataRow.row_data: image_url
        }] * n_urls + [fp.name] * n_local)
    assert len(list(dataset.data_rows())) == n_local + n_urls


def test_delete_data_row_attachment(datarow, image_url):
    attachments = []
    to_attach = [("IMAGE", image_url), ("TEXT", "test-text"),
                 ("IMAGE_OVERLAY", image_url), ("HTML", image_url)]
    for attachment_type, attachment_value in to_attach:
        attachments.append(
            datarow.create_attachment(attachment_type, attachment_value))

    for attachment in attachments:
        attachment.delete()

    assert len(list(datarow.attachments())) == 0


def test_create_data_rows_result(client, dataset, image_url):
    task = dataset.create_data_rows([
        {
            DataRow.row_data: image_url,
            DataRow.external_id: "row1",
        },
        {
            DataRow.row_data: image_url,
            DataRow.external_id: "row1",
        },
    ])
    assert task.errors is None
    for result in task.result:
        client.get_data_row(result['id'])


def test_create_data_rows_local_file(dataset, sample_image):
    task = dataset.create_data_rows([{
        DataRow.row_data: sample_image,
        DataRow.metadata_fields: make_metadata_fields()
    }])
    task.wait_till_done()
    assert task.status == "COMPLETE"
    data_row = list(dataset.data_rows())[0]
    assert data_row.external_id == "tests/integration/media/sample_image.jpg"
    assert len(data_row.metadata_fields) == 4


<<<<<<< HEAD
def test_data_row_with_global_key(dataset, sample_image):
    global_key = str(uuid.uuid4())
    row = dataset.create_data_row({
        DataRow.row_data: sample_image,
        DataRow.global_key: global_key
    })

    assert row.global_key == global_key


def test_data_row_bulk_creation_with_unique_global_keys(dataset, sample_image):
    global_key_1 = str(uuid.uuid4())
    global_key_2 = str(uuid.uuid4())
    global_key_3 = str(uuid.uuid4())

    task = dataset.create_data_rows([
        {
            DataRow.row_data: sample_image,
            DataRow.global_key: global_key_1
        },
        {
            DataRow.row_data: sample_image,
            DataRow.global_key: global_key_2
        },
        {
            DataRow.row_data: sample_image,
            DataRow.global_key: global_key_3
        },
    ])

    task.wait_till_done()
    assert {row.global_key for row in dataset.data_rows()
           } == {global_key_1, global_key_2, global_key_3}


def test_data_row_bulk_creation_with_same_global_keys(dataset, sample_image):
    global_key_1 = str(uuid.uuid4())

=======
def test_create_data_row_with_global_key(dataset, sample_image):
    global_key = str(uuid.uuid4())
    row = dataset.create_data_row(row_data=sample_image, global_key=global_key)
    assert row.global_key == global_key


def test_create_data_rows_with_global_key(dataset, sample_image):
    global_key_1 = str(uuid.uuid4())
    global_key_2 = str(uuid.uuid4())
>>>>>>> 20fe6b7c
    task = dataset.create_data_rows([{
        DataRow.row_data: sample_image,
        DataRow.global_key: global_key_1
    }, {
        DataRow.row_data: sample_image,
<<<<<<< HEAD
        DataRow.global_key: global_key_1
    }])

    task.wait_till_done()
    assert task.status == "FAILED"
    assert len(list(dataset.data_rows())) == 0

    task = dataset.create_data_rows([{
        DataRow.row_data: sample_image,
        DataRow.global_key: global_key_1
    }])

    task.wait_till_done()
    assert task.status == "COMPLETE"
    assert len(list(dataset.data_rows())) == 1
    assert list(dataset.data_rows())[0].global_key == global_key_1


def test_data_row_bulk_creation_sync_with_unique_global_keys(
        dataset, sample_image):
    global_key_1 = str(uuid.uuid4())
    global_key_2 = str(uuid.uuid4())
    global_key_3 = str(uuid.uuid4())

    dataset.create_data_rows_sync([
        {
            DataRow.row_data: sample_image,
            DataRow.global_key: global_key_1
        },
        {
            DataRow.row_data: sample_image,
            DataRow.global_key: global_key_2
        },
        {
            DataRow.row_data: sample_image,
            DataRow.global_key: global_key_3
        },
    ])

    assert {row.global_key for row in dataset.data_rows()
           } == {global_key_1, global_key_2, global_key_3}


def test_data_row_rulk_creation_sync_with_same_global_keys(
        dataset, sample_image):
    global_key_1 = str(uuid.uuid4())

    with pytest.raises(labelbox.exceptions.MalformedQueryException):
        dataset.create_data_rows_sync([{
            DataRow.row_data: sample_image,
            DataRow.global_key: global_key_1
        }, {
            DataRow.row_data: sample_image,
            DataRow.global_key: global_key_1
        }])

    assert len(list(dataset.data_rows())) == 0

    dataset.create_data_rows_sync([{
        DataRow.row_data: sample_image,
        DataRow.global_key: global_key_1
    }])

    assert len(list(dataset.data_rows())) == 1
    assert list(dataset.data_rows())[0].global_key == global_key_1
=======
        DataRow.global_key: global_key_2
    }])
    task.wait_till_done()
    assert task.status == "COMPLETE"
    created_global_keys = set([row.global_key for row in dataset.data_rows()])
    assert set([global_key_1, global_key_2]) == created_global_keys
>>>>>>> 20fe6b7c
<|MERGE_RESOLUTION|>--- conflicted
+++ resolved
@@ -587,7 +587,6 @@
     assert len(data_row.metadata_fields) == 4
 
 
-<<<<<<< HEAD
 def test_data_row_with_global_key(dataset, sample_image):
     global_key = str(uuid.uuid4())
     row = dataset.create_data_row({
@@ -626,23 +625,15 @@
 def test_data_row_bulk_creation_with_same_global_keys(dataset, sample_image):
     global_key_1 = str(uuid.uuid4())
 
-=======
-def test_create_data_row_with_global_key(dataset, sample_image):
-    global_key = str(uuid.uuid4())
-    row = dataset.create_data_row(row_data=sample_image, global_key=global_key)
-    assert row.global_key == global_key
-
 
 def test_create_data_rows_with_global_key(dataset, sample_image):
     global_key_1 = str(uuid.uuid4())
     global_key_2 = str(uuid.uuid4())
->>>>>>> 20fe6b7c
     task = dataset.create_data_rows([{
         DataRow.row_data: sample_image,
         DataRow.global_key: global_key_1
     }, {
         DataRow.row_data: sample_image,
-<<<<<<< HEAD
         DataRow.global_key: global_key_1
     }])
 
@@ -707,12 +698,4 @@
     }])
 
     assert len(list(dataset.data_rows())) == 1
-    assert list(dataset.data_rows())[0].global_key == global_key_1
-=======
-        DataRow.global_key: global_key_2
-    }])
-    task.wait_till_done()
-    assert task.status == "COMPLETE"
-    created_global_keys = set([row.global_key for row in dataset.data_rows()])
-    assert set([global_key_1, global_key_2]) == created_global_keys
->>>>>>> 20fe6b7c
+    assert list(dataset.data_rows())[0].global_key == global_key_1