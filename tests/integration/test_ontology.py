--- conflicted
+++ resolved
@@ -4,7 +4,7 @@
 from labelbox import LabelingFrontend
 
 #want to import ontology_generator.py properly, not the bad way we are currently doing
-from ontology_generator import Ontology, Tool, Classification, Option
+from labelbox.schema.ontology_generator import Ontology, Tool, Classification, Option, InconsistentOntologyException
 
 
 def sample_ontology() -> Dict[str, Any]:
@@ -122,50 +122,7 @@
     o = Ontology()
     assert(o.tools == [])
     assert(o.classifications == [])
-    
 
-# def test_create_ontology(client, project) -> None:
-#     """ Tests that the ontology that a project was set up with can be grabbed."""
-#     frontend = list(client.get_labeling_frontends())[0]
-#     project.setup(frontend, sample_ontology())
-#     normalized_ontology = project.ontology().normalized
-
-#     def _remove_schema_ids(
-#             ontology_part: Union[List, Dict[str, Any]]) -> Dict[str, Any]:
-#         """ Recursively scrub the normalized ontology of any schema information."""
-#         removals = {'featureSchemaId', 'schemaNodeId'}
-
-#         if isinstance(ontology_part, list):
-#             return [_remove_schema_ids(part) for part in ontology_part]
-#         if isinstance(ontology_part, dict):
-#             return {
-#                 key: _remove_schema_ids(value)
-#                 for key, value in ontology_part.items()
-#                 if key not in removals
-#             }
-#         return ontology_part
-
-#     removed = _remove_schema_ids(normalized_ontology)
-#     assert removed == sample_ontology()
-
-#     ontology = project.ontology()
-
-#     tools = ontology.tools()
-#     assert tools
-#     for tool in tools:
-#         assert tool.feature_schema_id
-#         assert tool.schema_node_id
-
-<<<<<<< HEAD
-#     classifications = ontology.classifications()
-#     assert classifications
-#     for classification in classifications:
-#         assert classification.feature_schema_id
-#         assert classification.schema_node_id
-#         for option in classification.options:
-#             assert option.feature_schema_id
-#             assert option.schema_node_id
-=======
 def test_create_ontology(client, project) -> None:
     """ Tests that the ontology that a project was set up with can be grabbed."""
     frontend = list(
@@ -208,4 +165,3 @@
         for option in classification.options:
             assert option.feature_schema_id
             assert option.schema_node_id
->>>>>>> 9a58f9dc
