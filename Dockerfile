--- conflicted
+++ resolved
@@ -1,10 +1,6 @@
 FROM python:3.7
-<<<<<<< HEAD
-=======
 
 RUN pip install pytest pytest-cases
-
->>>>>>> dd4530af
 
 WORKDIR /usr/src/labelbox
 COPY requirements.txt /usr/src/labelbox
